--- conflicted
+++ resolved
@@ -9,1487 +9,1475 @@
  * ---------------------------------------------------------------
  */
 
+import type {
+	AbstainResult,
+	ApproveData2,
+	AttachResult,
+	AttachTokenToGaugeResult,
+	CalculateOptimalVoteDistributionOutput,
+	CalculateOptimalVoteDistributionParams4,
+	CheckpointResult,
+	ClaimBribesOutput,
+	ClaimFeesOutput,
+	ClaimRewardsData1,
+	CreateGaugeOutput,
+	CreateLockForResult,
+	CreateLockOutput,
+	DelegateBySigResult,
+	DelegateOutput,
+	DepositForData,
+	DetachResult,
+	DetachTokenFromGaugeResult,
+	DistributeOutput,
+	GetApprovedOutput,
+	GetApprovedParams4,
+	GetBalanceOfAtNftData,
+	GetBalanceOfAtNftParams,
+	GetBalanceOfNftOutput,
+	GetBalanceOfNftParams4,
+	GetBalanceOfParams8,
+	GetBalanceOfResult2,
+	GetDelegatesOutput,
+	GetDelegatesParams4,
+	GetFusionByAddressData,
+	GetFusionsByTypeData,
+	GetFusionsData,
+	GetLastUserSlopeData,
+	GetLastUserSlopeParams,
+	GetLockedEndData,
+	GetLockedEndParams,
+	GetLockedParams2,
+	GetLockedResult,
+	GetOwnerOfOutput,
+	GetOwnerOfParams4,
+	GetPastTotalSupplyData,
+	GetPastTotalSupplyParams,
+	GetPastVotesOutput,
+	GetPastVotesParams4,
+	GetTokenUriOutput,
+	GetTokenUriParams4,
+	GetTopAprFusionsData,
+	GetTopAprFusionsParams,
+	GetTopPairsData,
+	GetTopPairsParams,
+	GetTopTokensData,
+	GetTopTokensParams,
+	GetTotalSupplyAtData,
+	GetTotalSupplyAtParams,
+	GetTotalSupplyAtTData,
+	GetTotalSupplyAtTParams,
+	GetTotalSupplyData2,
+	GetTotalSupplyParams8,
+	GetTotalValueLockedOutput,
+	GetTotalWeightOutput,
+	GetTotalWeightParams4,
+	GetUserPointHistoryData,
+	GetUserPointHistoryParams,
+	GetUserPointHistoryTsData,
+	GetUserPointHistoryTsParams,
+	GetVotesOutput,
+	GetVotesParams4,
+	GetWeightsOutput,
+	GetWeightsParams4,
+	IncreaseLockAmountResult,
+	IncreaseUnlockTimeOutput,
+	IsApprovedForAllData1,
+	IsApprovedForAllParams5,
+	IsGaugeOutput,
+	IsGaugeParams4,
+	IsWhitelistedOutput,
+	IsWhitelistedParams4,
+	KillGaugeOutput,
+	LastVotedData,
+	LastVotedParams,
+	MergeOutput,
+	NotifyRewardAmountOutput,
+	PokeOutput,
+	PoolVoteLengthData,
+	PoolVoteLengthParams,
+	ResetOutput,
+	ReviveGaugeOutput,
+	SafeTransferFromOutput,
+	SetApprovalForAllResult1,
+	SplitOutput,
+	TransferFromResult2,
+	VeNFTInputBody,
+	VeTheNftVoterInputBody,
+	VoteOutput,
+	VoteWithOptimalDistributionInput,
+	VoteWithOptimalDistributionOutput,
+	VotingData,
+	WhitelistOutput,
+	WithdrawResult1,
+} from "./data-contracts";
 import {
-  AbstainResult,
-<<<<<<< HEAD
-  ApproveData2,
-=======
-  ApproveResult2,
->>>>>>> 4fb71d35
-  AttachResult,
-  AttachTokenToGaugeResult,
-  CalculateOptimalVoteDistributionOutput,
-  CalculateOptimalVoteDistributionParams4,
-  CheckpointResult,
-  ClaimBribesOutput,
-  ClaimFeesOutput,
-  ClaimRewardsData1,
-  CreateGaugeOutput,
-  CreateLockForResult,
-  CreateLockOutput,
-  DelegateBySigResult,
-  DelegateOutput,
-  DepositForData,
-  DetachResult,
-  DetachTokenFromGaugeResult,
-  DistributeOutput,
-  GetApprovedOutput,
-  GetApprovedParams4,
-  GetBalanceOfAtNftData,
-  GetBalanceOfAtNftParams,
-  GetBalanceOfNftOutput,
-  GetBalanceOfNftParams4,
-  GetBalanceOfParams8,
-  GetBalanceOfResult2,
-  GetDelegatesOutput,
-  GetDelegatesParams4,
-  GetFusionByAddressData,
-  GetFusionsByTypeData,
-  GetFusionsData,
-  GetLastUserSlopeData,
-  GetLastUserSlopeParams,
-  GetLockedEndData,
-  GetLockedEndParams,
-  GetLockedParams2,
-  GetLockedResult,
-  GetOwnerOfOutput,
-  GetOwnerOfParams4,
-  GetPastTotalSupplyData,
-  GetPastTotalSupplyParams,
-  GetPastVotesOutput,
-  GetPastVotesParams4,
-  GetTokenUriOutput,
-  GetTokenUriParams4,
-  GetTopAprFusionsData,
-  GetTopAprFusionsParams,
-  GetTopPairsData,
-  GetTopPairsParams,
-  GetTopTokensData,
-  GetTopTokensParams,
-  GetTotalSupplyAtData,
-  GetTotalSupplyAtParams,
-  GetTotalSupplyAtTData,
-  GetTotalSupplyAtTParams,
-  GetTotalSupplyData2,
-  GetTotalSupplyParams8,
-  GetTotalValueLockedOutput,
-  GetTotalWeightOutput,
-  GetTotalWeightParams4,
-  GetUserPointHistoryData,
-  GetUserPointHistoryParams,
-  GetUserPointHistoryTsData,
-  GetUserPointHistoryTsParams,
-  GetVotesOutput,
-  GetVotesParams4,
-  GetWeightsOutput,
-  GetWeightsParams4,
-  IncreaseLockAmountResult,
-  IncreaseUnlockTimeOutput,
-  IsApprovedForAllData1,
-  IsApprovedForAllParams5,
-  IsGaugeOutput,
-  IsGaugeParams4,
-  IsWhitelistedOutput,
-  IsWhitelistedParams4,
-  KillGaugeOutput,
-  LastVotedData,
-  LastVotedParams,
-  MergeOutput,
-  NotifyRewardAmountOutput,
-  PokeOutput,
-  PoolVoteLengthData,
-  PoolVoteLengthParams,
-  ResetOutput,
-  ReviveGaugeOutput,
-  SafeTransferFromOutput,
-<<<<<<< HEAD
-  SetApprovalForAllResult1,
-=======
-  SetApprovalForAllOutput1,
->>>>>>> 4fb71d35
-  SplitOutput,
-  TransferFromResult2,
-  VeNFTInputBody,
-  VeTheNftVoterInputBody,
-  VoteOutput,
-  VoteWithOptimalDistributionInput,
-  VoteWithOptimalDistributionOutput,
-  VotingData,
-  WhitelistOutput,
-  WithdrawResult1,
-} from './data-contracts';
-import { ContentType, HttpClient, RequestParams } from './http-client';
+	ContentType,
+	type HttpClient,
+	type RequestParams,
+} from "./http-client";
 
 export class Thena<SecurityDataType = unknown> {
-  http: HttpClient<SecurityDataType>;
+	http: HttpClient<SecurityDataType>;
 
-  constructor(http: HttpClient<SecurityDataType>) {
-    this.http = http;
-  }
+	constructor(http: HttpClient<SecurityDataType>) {
+		this.http = http;
+	}
 
-  /**
-   * No description
-   *
-   * @tags VeTheNFT
-   * @name Abstain
-   * @request POST:/thena/nft/{address}/abstain
-   * @secure
-   */
-  abstain = (
-    address: string,
-    data: VeNFTInputBody,
-    params: RequestParams = {}
-  ) =>
-    this.http.request<AbstainResult, any>({
-      path: `/thena/nft/${address}/abstain`,
-      method: 'POST',
-      body: data,
-      secure: true,
-      type: ContentType.Json,
-      format: 'json',
-      ...params,
-    });
-  /**
-   * No description
-   *
-   * @tags VeTheNFT
-   * @name Approve
-   * @request POST:/thena/nft/{address}/approve
-   * @secure
-   */
-  approve = (
-    address: string,
-    data: VeNFTInputBody,
-    params: RequestParams = {}
-  ) =>
-<<<<<<< HEAD
-    this.http.request<ApproveData2, any>({
-=======
-    this.http.request<ApproveResult2, any>({
->>>>>>> 4fb71d35
-      path: `/thena/nft/${address}/approve`,
-      method: 'POST',
-      body: data,
-      secure: true,
-      type: ContentType.Json,
-      format: 'json',
-      ...params,
-    });
-  /**
-   * No description
-   *
-   * @tags VeTheNFT
-   * @name Attach
-   * @request POST:/thena/nft/{address}/attach
-   * @secure
-   */
-  attach = (
-    address: string,
-    data: VeNFTInputBody,
-    params: RequestParams = {}
-  ) =>
-    this.http.request<AttachResult, any>({
-      path: `/thena/nft/${address}/attach`,
-      method: 'POST',
-      body: data,
-      secure: true,
-      type: ContentType.Json,
-      format: 'json',
-      ...params,
-    });
-  /**
-   * No description
-   *
-   * @tags VeTheNftVoter
-   * @name AttachTokenToGauge
-   * @request POST:/thena/voter/{address}/attachTokenToGauge
-   * @secure
-   */
-  attachTokenToGauge = (
-    address: string,
-    data: VeTheNftVoterInputBody,
-    params: RequestParams = {}
-  ) =>
-    this.http.request<AttachTokenToGaugeResult, any>({
-      path: `/thena/voter/${address}/attachTokenToGauge`,
-      method: 'POST',
-      body: data,
-      secure: true,
-      type: ContentType.Json,
-      format: 'json',
-      ...params,
-    });
-  /**
-   * No description
-   *
-   * @tags Thena
-   * @name CalculateOptimalVoteDistribution
-   * @request GET:/thena/data/vote-distribution
-   * @secure
-   */
-  calculateOptimalVoteDistribution = (
-    query: CalculateOptimalVoteDistributionParams4,
-    params: RequestParams = {}
-  ) =>
-    this.http.request<CalculateOptimalVoteDistributionOutput, any>({
-      path: `/thena/data/vote-distribution`,
-      method: 'GET',
-      query: query,
-      secure: true,
-      format: 'json',
-      ...params,
-    });
-  /**
-   * No description
-   *
-   * @tags VeTheNFT
-   * @name Checkpoint
-   * @request POST:/thena/nft/{address}/checkpoint
-   * @secure
-   */
-  checkpoint = (
-    address: string,
-    data: VeNFTInputBody,
-    params: RequestParams = {}
-  ) =>
-    this.http.request<CheckpointResult, any>({
-      path: `/thena/nft/${address}/checkpoint`,
-      method: 'POST',
-      body: data,
-      secure: true,
-      type: ContentType.Json,
-      format: 'json',
-      ...params,
-    });
-  /**
-   * No description
-   *
-   * @tags VeTheNftVoter
-   * @name ClaimBribes
-   * @request POST:/thena/voter/{address}/claimBribes
-   * @secure
-   */
-  claimBribes = (
-    address: string,
-    data: VeTheNftVoterInputBody,
-    params: RequestParams = {}
-  ) =>
-    this.http.request<ClaimBribesOutput, any>({
-      path: `/thena/voter/${address}/claimBribes`,
-      method: 'POST',
-      body: data,
-      secure: true,
-      type: ContentType.Json,
-      format: 'json',
-      ...params,
-    });
-  /**
-   * No description
-   *
-   * @tags VeTheNftVoter
-   * @name ClaimFees
-   * @request POST:/thena/voter/{address}/claimFees
-   * @secure
-   */
-  claimFees = (
-    address: string,
-    data: VeTheNftVoterInputBody,
-    params: RequestParams = {}
-  ) =>
-    this.http.request<ClaimFeesOutput, any>({
-      path: `/thena/voter/${address}/claimFees`,
-      method: 'POST',
-      body: data,
-      secure: true,
-      type: ContentType.Json,
-      format: 'json',
-      ...params,
-    });
-  /**
-   * No description
-   *
-   * @tags VeTheNftVoter
-   * @name ClaimRewards
-   * @request POST:/thena/voter/{address}/claimRewards
-   * @secure
-   */
-  claimRewards = (
-    address: string,
-    data: VeTheNftVoterInputBody,
-    params: RequestParams = {}
-  ) =>
-    this.http.request<ClaimRewardsData1, any>({
-      path: `/thena/voter/${address}/claimRewards`,
-      method: 'POST',
-      body: data,
-      secure: true,
-      type: ContentType.Json,
-      format: 'json',
-      ...params,
-    });
-  /**
-   * No description
-   *
-   * @tags VeTheNftVoter
-   * @name CreateGauge
-   * @request POST:/thena/voter/{address}/createGauge
-   * @secure
-   */
-  createGauge = (
-    address: string,
-    data: VeTheNftVoterInputBody,
-    params: RequestParams = {}
-  ) =>
-    this.http.request<CreateGaugeOutput, any>({
-      path: `/thena/voter/${address}/createGauge`,
-      method: 'POST',
-      body: data,
-      secure: true,
-      type: ContentType.Json,
-      format: 'json',
-      ...params,
-    });
-  /**
-   * No description
-   *
-   * @tags VeTheNFT
-   * @name CreateLock
-   * @request POST:/thena/nft/{address}/createLock
-   * @secure
-   */
-  createLock = (
-    address: string,
-    data: VeNFTInputBody,
-    params: RequestParams = {}
-  ) =>
-    this.http.request<CreateLockOutput, any>({
-      path: `/thena/nft/${address}/createLock`,
-      method: 'POST',
-      body: data,
-      secure: true,
-      type: ContentType.Json,
-      format: 'json',
-      ...params,
-    });
-  /**
-   * No description
-   *
-   * @tags VeTheNFT
-   * @name CreateLockFor
-   * @request POST:/thena/nft/{address}/createLockFor
-   * @secure
-   */
-  createLockFor = (
-    address: string,
-    data: VeNFTInputBody,
-    params: RequestParams = {}
-  ) =>
-    this.http.request<CreateLockForResult, any>({
-      path: `/thena/nft/${address}/createLockFor`,
-      method: 'POST',
-      body: data,
-      secure: true,
-      type: ContentType.Json,
-      format: 'json',
-      ...params,
-    });
-  /**
-   * No description
-   *
-   * @tags VeTheNFT
-   * @name Delegate
-   * @request POST:/thena/nft/{address}/delegate
-   * @secure
-   */
-  delegate = (
-    address: string,
-    data: VeNFTInputBody,
-    params: RequestParams = {}
-  ) =>
-    this.http.request<DelegateOutput, any>({
-      path: `/thena/nft/${address}/delegate`,
-      method: 'POST',
-      body: data,
-      secure: true,
-      type: ContentType.Json,
-      format: 'json',
-      ...params,
-    });
-  /**
-   * No description
-   *
-   * @tags VeTheNFT
-   * @name DelegateBySig
-   * @request POST:/thena/nft/{address}/delegateBySig
-   * @secure
-   */
-  delegateBySig = (
-    address: string,
-    data: VeNFTInputBody,
-    params: RequestParams = {}
-  ) =>
-    this.http.request<DelegateBySigResult, any>({
-      path: `/thena/nft/${address}/delegateBySig`,
-      method: 'POST',
-      body: data,
-      secure: true,
-      type: ContentType.Json,
-      format: 'json',
-      ...params,
-    });
-  /**
-   * No description
-   *
-   * @tags VeTheNFT
-   * @name DepositFor
-   * @request POST:/thena/nft/{address}/depositFor
-   * @secure
-   */
-  depositFor = (
-    address: string,
-    data: VeNFTInputBody,
-    params: RequestParams = {}
-  ) =>
-    this.http.request<DepositForData, any>({
-      path: `/thena/nft/${address}/depositFor`,
-      method: 'POST',
-      body: data,
-      secure: true,
-      type: ContentType.Json,
-      format: 'json',
-      ...params,
-    });
-  /**
-   * No description
-   *
-   * @tags VeTheNFT
-   * @name Detach
-   * @request POST:/thena/nft/{address}/detach
-   * @secure
-   */
-  detach = (
-    address: string,
-    data: VeNFTInputBody,
-    params: RequestParams = {}
-  ) =>
-    this.http.request<DetachResult, any>({
-      path: `/thena/nft/${address}/detach`,
-      method: 'POST',
-      body: data,
-      secure: true,
-      type: ContentType.Json,
-      format: 'json',
-      ...params,
-    });
-  /**
-   * No description
-   *
-   * @tags VeTheNftVoter
-   * @name DetachTokenFromGauge
-   * @request POST:/thena/voter/{address}/detachTokenFromGauge
-   * @secure
-   */
-  detachTokenFromGauge = (
-    address: string,
-    data: VeTheNftVoterInputBody,
-    params: RequestParams = {}
-  ) =>
-    this.http.request<DetachTokenFromGaugeResult, any>({
-      path: `/thena/voter/${address}/detachTokenFromGauge`,
-      method: 'POST',
-      body: data,
-      secure: true,
-      type: ContentType.Json,
-      format: 'json',
-      ...params,
-    });
-  /**
-   * No description
-   *
-   * @tags VeTheNftVoter
-   * @name Distribute
-   * @request POST:/thena/voter/{address}/distribute
-   * @secure
-   */
-  distribute = (
-    address: string,
-    data: VeTheNftVoterInputBody,
-    params: RequestParams = {}
-  ) =>
-    this.http.request<DistributeOutput, any>({
-      path: `/thena/voter/${address}/distribute`,
-      method: 'POST',
-      body: data,
-      secure: true,
-      type: ContentType.Json,
-      format: 'json',
-      ...params,
-    });
-  /**
-   * No description
-   *
-   * @tags VeTheNFT
-   * @name GetApproved
-   * @request GET:/thena/nft/{tokenId}/getApproved
-   * @secure
-   */
-  getApproved = (
-    { tokenId, ...query }: GetApprovedParams4,
-    params: RequestParams = {}
-  ) =>
-    this.http.request<GetApprovedOutput, any>({
-      path: `/thena/nft/${tokenId}/getApproved`,
-      method: 'GET',
-      query: query,
-      secure: true,
-      format: 'json',
-      ...params,
-    });
-  /**
-   * No description
-   *
-   * @tags VeTheNFT
-   * @name GetBalanceOf
-   * @request GET:/thena/nft/{account}/balanceOf
-   * @secure
-   */
-  getBalanceOf = (
-    { account, ...query }: GetBalanceOfParams8,
-    params: RequestParams = {}
-  ) =>
-    this.http.request<GetBalanceOfResult2, any>({
-      path: `/thena/nft/${account}/balanceOf`,
-      method: 'GET',
-      query: query,
-      secure: true,
-      format: 'json',
-      ...params,
-    });
-  /**
-   * No description
-   *
-   * @tags VeTheNFT
-   * @name GetBalanceOfAtNft
-   * @request GET:/thena/nft/{tokenId}/balanceOfAtNFT
-   * @secure
-   */
-  getBalanceOfAtNft = (
-    { tokenId, ...query }: GetBalanceOfAtNftParams,
-    params: RequestParams = {}
-  ) =>
-    this.http.request<GetBalanceOfAtNftData, any>({
-      path: `/thena/nft/${tokenId}/balanceOfAtNFT`,
-      method: 'GET',
-      query: query,
-      secure: true,
-      format: 'json',
-      ...params,
-    });
-  /**
-   * No description
-   *
-   * @tags VeTheNFT
-   * @name GetBalanceOfNft
-   * @request GET:/thena/nft/{tokenId}/balanceOfNFT
-   * @secure
-   */
-  getBalanceOfNft = (
-    { tokenId, ...query }: GetBalanceOfNftParams4,
-    params: RequestParams = {}
-  ) =>
-    this.http.request<GetBalanceOfNftOutput, any>({
-      path: `/thena/nft/${tokenId}/balanceOfNFT`,
-      method: 'GET',
-      query: query,
-      secure: true,
-      format: 'json',
-      ...params,
-    });
-  /**
-   * No description
-   *
-   * @tags VeTheNFT
-   * @name GetDelegates
-   * @request GET:/thena/nft/{delegator}/delegates
-   * @secure
-   */
-  getDelegates = (
-    { delegator, ...query }: GetDelegatesParams4,
-    params: RequestParams = {}
-  ) =>
-    this.http.request<GetDelegatesOutput, any>({
-      path: `/thena/nft/${delegator}/delegates`,
-      method: 'GET',
-      query: query,
-      secure: true,
-      format: 'json',
-      ...params,
-    });
-  /**
-   * No description
-   *
-   * @tags Thena
-   * @name GetFusionByAddress
-   * @request GET:/thena/data/fusions/{address}
-   * @secure
-   */
-  getFusionByAddress = (address: string, params: RequestParams = {}) =>
-    this.http.request<GetFusionByAddressData, any>({
-      path: `/thena/data/fusions/${address}`,
-      method: 'GET',
-      secure: true,
-      format: 'json',
-      ...params,
-    });
-  /**
-   * No description
-   *
-   * @tags Thena
-   * @name GetFusions
-   * @request GET:/thena/data/fusions
-   * @secure
-   */
-  getFusions = (params: RequestParams = {}) =>
-    this.http.request<GetFusionsData, any>({
-      path: `/thena/data/fusions`,
-      method: 'GET',
-      secure: true,
-      format: 'json',
-      ...params,
-    });
-  /**
-   * No description
-   *
-   * @tags Thena
-   * @name GetFusionsByType
-   * @request GET:/thena/data/fusions/type/{type}
-   * @secure
-   */
-  getFusionsByType = (type: string, params: RequestParams = {}) =>
-    this.http.request<GetFusionsByTypeData, any>({
-      path: `/thena/data/fusions/type/${type}`,
-      method: 'GET',
-      secure: true,
-      format: 'json',
-      ...params,
-    });
-  /**
-   * No description
-   *
-   * @tags VeTheNFT
-   * @name GetLastUserSlope
-   * @request GET:/thena/nft/{tokenId}/getLastUserSlope
-   * @secure
-   */
-  getLastUserSlope = (
-    { tokenId, ...query }: GetLastUserSlopeParams,
-    params: RequestParams = {}
-  ) =>
-    this.http.request<GetLastUserSlopeData, any>({
-      path: `/thena/nft/${tokenId}/getLastUserSlope`,
-      method: 'GET',
-      query: query,
-      secure: true,
-      format: 'json',
-      ...params,
-    });
-  /**
-   * No description
-   *
-   * @tags VeTheNFT
-   * @name GetLocked
-   * @request GET:/thena/nft/{tokenId}/locked
-   * @secure
-   */
-  getLocked = (
-    { tokenId, ...query }: GetLockedParams2,
-    params: RequestParams = {}
-  ) =>
-    this.http.request<GetLockedResult, any>({
-      path: `/thena/nft/${tokenId}/locked`,
-      method: 'GET',
-      query: query,
-      secure: true,
-      format: 'json',
-      ...params,
-    });
-  /**
-   * No description
-   *
-   * @tags VeTheNFT
-   * @name GetLockedEnd
-   * @request GET:/thena/nft/{tokenId}/lockedEnd
-   * @secure
-   */
-  getLockedEnd = (
-    { tokenId, ...query }: GetLockedEndParams,
-    params: RequestParams = {}
-  ) =>
-    this.http.request<GetLockedEndData, any>({
-      path: `/thena/nft/${tokenId}/lockedEnd`,
-      method: 'GET',
-      query: query,
-      secure: true,
-      format: 'json',
-      ...params,
-    });
-  /**
-   * No description
-   *
-   * @tags VeTheNFT
-   * @name GetOwnerOf
-   * @request GET:/thena/nft/{tokenId}/ownerOf
-   * @secure
-   */
-  getOwnerOf = (
-    { tokenId, ...query }: GetOwnerOfParams4,
-    params: RequestParams = {}
-  ) =>
-    this.http.request<GetOwnerOfOutput, any>({
-      path: `/thena/nft/${tokenId}/ownerOf`,
-      method: 'GET',
-      query: query,
-      secure: true,
-      format: 'json',
-      ...params,
-    });
-  /**
-   * No description
-   *
-   * @tags VeTheNFT
-   * @name GetPastTotalSupply
-   * @request GET:/thena/nft/getPastTotalSupply
-   * @secure
-   */
-  getPastTotalSupply = (
-    query: GetPastTotalSupplyParams,
-    params: RequestParams = {}
-  ) =>
-    this.http.request<GetPastTotalSupplyData, any>({
-      path: `/thena/nft/getPastTotalSupply`,
-      method: 'GET',
-      query: query,
-      secure: true,
-      format: 'json',
-      ...params,
-    });
-  /**
-   * No description
-   *
-   * @tags VeTheNFT
-   * @name GetPastVotes
-   * @request GET:/thena/nft/{account}/getPastVotes
-   * @secure
-   */
-  getPastVotes = (
-    { account, ...query }: GetPastVotesParams4,
-    params: RequestParams = {}
-  ) =>
-    this.http.request<GetPastVotesOutput, any>({
-      path: `/thena/nft/${account}/getPastVotes`,
-      method: 'GET',
-      query: query,
-      secure: true,
-      format: 'json',
-      ...params,
-    });
-  /**
-   * No description
-   *
-   * @tags VeTheNFT
-   * @name GetTokenUri
-   * @request GET:/thena/nft/{tokenId}/tokenURI
-   * @secure
-   */
-  getTokenUri = (
-    { tokenId, ...query }: GetTokenUriParams4,
-    params: RequestParams = {}
-  ) =>
-    this.http.request<GetTokenUriOutput, any>({
-      path: `/thena/nft/${tokenId}/tokenURI`,
-      method: 'GET',
-      query: query,
-      secure: true,
-      format: 'json',
-      ...params,
-    });
-  /**
-   * No description
-   *
-   * @tags Thena
-   * @name GetTopAprFusions
-   * @request GET:/thena/data/fusions/top-apr
-   * @secure
-   */
-  getTopAprFusions = (
-    query: GetTopAprFusionsParams,
-    params: RequestParams = {}
-  ) =>
-    this.http.request<GetTopAprFusionsData, any>({
-      path: `/thena/data/fusions/top-apr`,
-      method: 'GET',
-      query: query,
-      secure: true,
-      format: 'json',
-      ...params,
-    });
-  /**
-   * No description
-   *
-   * @tags Thena
-   * @name GetTopPairs
-   * @request GET:/thena/data/pairs/top
-   * @secure
-   */
-  getTopPairs = (query: GetTopPairsParams, params: RequestParams = {}) =>
-    this.http.request<GetTopPairsData, any>({
-      path: `/thena/data/pairs/top`,
-      method: 'GET',
-      query: query,
-      secure: true,
-      format: 'json',
-      ...params,
-    });
-  /**
-   * No description
-   *
-   * @tags Thena
-   * @name GetTopTokens
-   * @request GET:/thena/data/tokens/top
-   * @secure
-   */
-  getTopTokens = (query: GetTopTokensParams, params: RequestParams = {}) =>
-    this.http.request<GetTopTokensData, any>({
-      path: `/thena/data/tokens/top`,
-      method: 'GET',
-      query: query,
-      secure: true,
-      format: 'json',
-      ...params,
-    });
-  /**
-   * No description
-   *
-   * @tags VeTheNFT
-   * @name GetTotalSupply
-   * @request GET:/thena/nft/totalSupply
-   * @secure
-   */
-  getTotalSupply = (query: GetTotalSupplyParams8, params: RequestParams = {}) =>
-    this.http.request<GetTotalSupplyData2, any>({
-      path: `/thena/nft/totalSupply`,
-      method: 'GET',
-      query: query,
-      secure: true,
-      format: 'json',
-      ...params,
-    });
-  /**
-   * No description
-   *
-   * @tags VeTheNFT
-   * @name GetTotalSupplyAt
-   * @request GET:/thena/nft/totalSupplyAt
-   * @secure
-   */
-  getTotalSupplyAt = (
-    query: GetTotalSupplyAtParams,
-    params: RequestParams = {}
-  ) =>
-    this.http.request<GetTotalSupplyAtData, any>({
-      path: `/thena/nft/totalSupplyAt`,
-      method: 'GET',
-      query: query,
-      secure: true,
-      format: 'json',
-      ...params,
-    });
-  /**
-   * No description
-   *
-   * @tags VeTheNFT
-   * @name GetTotalSupplyAtT
-   * @request GET:/thena/nft/totalSupplyAtT
-   * @secure
-   */
-  getTotalSupplyAtT = (
-    query: GetTotalSupplyAtTParams,
-    params: RequestParams = {}
-  ) =>
-    this.http.request<GetTotalSupplyAtTData, any>({
-      path: `/thena/nft/totalSupplyAtT`,
-      method: 'GET',
-      query: query,
-      secure: true,
-      format: 'json',
-      ...params,
-    });
-  /**
-   * No description
-   *
-   * @tags Thena
-   * @name GetTotalValueLocked
-   * @request GET:/thena/data/tvl
-   * @secure
-   */
-  getTotalValueLocked = (params: RequestParams = {}) =>
-    this.http.request<GetTotalValueLockedOutput, any>({
-      path: `/thena/data/tvl`,
-      method: 'GET',
-      secure: true,
-      format: 'json',
-      ...params,
-    });
-  /**
-   * No description
-   *
-   * @tags VeTheNftVoter
-   * @name GetTotalWeight
-   * @request GET:/thena/voter/totalWeight
-   * @secure
-   */
-  getTotalWeight = (query: GetTotalWeightParams4, params: RequestParams = {}) =>
-    this.http.request<GetTotalWeightOutput, any>({
-      path: `/thena/voter/totalWeight`,
-      method: 'GET',
-      query: query,
-      secure: true,
-      format: 'json',
-      ...params,
-    });
-  /**
-   * No description
-   *
-   * @tags VeTheNFT
-   * @name GetUserPointHistory
-   * @request GET:/thena/nft/{tokenId}/userPointHistory
-   * @secure
-   */
-  getUserPointHistory = (
-    { tokenId, ...query }: GetUserPointHistoryParams,
-    params: RequestParams = {}
-  ) =>
-    this.http.request<GetUserPointHistoryData, any>({
-      path: `/thena/nft/${tokenId}/userPointHistory`,
-      method: 'GET',
-      query: query,
-      secure: true,
-      format: 'json',
-      ...params,
-    });
-  /**
-   * No description
-   *
-   * @tags VeTheNFT
-   * @name GetUserPointHistoryTs
-   * @request GET:/thena/nft/{tokenId}/userPointHistoryTS
-   * @secure
-   */
-  getUserPointHistoryTs = (
-    { tokenId, ...query }: GetUserPointHistoryTsParams,
-    params: RequestParams = {}
-  ) =>
-    this.http.request<GetUserPointHistoryTsData, any>({
-      path: `/thena/nft/${tokenId}/userPointHistoryTS`,
-      method: 'GET',
-      query: query,
-      secure: true,
-      format: 'json',
-      ...params,
-    });
-  /**
-   * No description
-   *
-   * @tags VeTheNFT
-   * @name GetVotes
-   * @request GET:/thena/nft/{account}/getVotes
-   * @secure
-   */
-  getVotes = (
-    { account, ...query }: GetVotesParams4,
-    params: RequestParams = {}
-  ) =>
-    this.http.request<GetVotesOutput, any>({
-      path: `/thena/nft/${account}/getVotes`,
-      method: 'GET',
-      query: query,
-      secure: true,
-      format: 'json',
-      ...params,
-    });
-  /**
-   * No description
-   *
-   * @tags VeTheNftVoter
-   * @name GetWeights
-   * @request GET:/thena/voter/weights
-   * @secure
-   */
-  getWeights = (query: GetWeightsParams4, params: RequestParams = {}) =>
-    this.http.request<GetWeightsOutput, any>({
-      path: `/thena/voter/weights`,
-      method: 'GET',
-      query: query,
-      secure: true,
-      format: 'json',
-      ...params,
-    });
-  /**
-   * No description
-   *
-   * @tags VeTheNFT
-   * @name IncreaseLockAmount
-   * @request POST:/thena/nft/{address}/increaseLockAmount
-   * @secure
-   */
-  increaseLockAmount = (
-    address: string,
-    data: VeNFTInputBody,
-    params: RequestParams = {}
-  ) =>
-    this.http.request<IncreaseLockAmountResult, any>({
-      path: `/thena/nft/${address}/increaseLockAmount`,
-      method: 'POST',
-      body: data,
-      secure: true,
-      type: ContentType.Json,
-      format: 'json',
-      ...params,
-    });
-  /**
-   * No description
-   *
-   * @tags VeTheNFT
-   * @name IncreaseUnlockTime
-   * @request POST:/thena/nft/{address}/increaseUnlockTime
-   * @secure
-   */
-  increaseUnlockTime = (
-    address: string,
-    data: VeNFTInputBody,
-    params: RequestParams = {}
-  ) =>
-    this.http.request<IncreaseUnlockTimeOutput, any>({
-      path: `/thena/nft/${address}/increaseUnlockTime`,
-      method: 'POST',
-      body: data,
-      secure: true,
-      type: ContentType.Json,
-      format: 'json',
-      ...params,
-    });
-  /**
-   * No description
-   *
-   * @tags VeTheNFT
-   * @name IsApprovedForAll
-   * @request GET:/thena/nft/{owner}/isApprovedForAll
-   * @secure
-   */
-  isApprovedForAll = (
-    { owner, ...query }: IsApprovedForAllParams5,
-    params: RequestParams = {}
-  ) =>
-    this.http.request<IsApprovedForAllData1, any>({
-      path: `/thena/nft/${owner}/isApprovedForAll`,
-      method: 'GET',
-      query: query,
-      secure: true,
-      format: 'json',
-      ...params,
-    });
-  /**
-   * No description
-   *
-   * @tags VeTheNftVoter
-   * @name IsGauge
-   * @request GET:/thena/voter/isGauge
-   * @secure
-   */
-  isGauge = (query: IsGaugeParams4, params: RequestParams = {}) =>
-    this.http.request<IsGaugeOutput, any>({
-      path: `/thena/voter/isGauge`,
-      method: 'GET',
-      query: query,
-      secure: true,
-      format: 'json',
-      ...params,
-    });
-  /**
-   * No description
-   *
-   * @tags VeTheNftVoter
-   * @name IsWhitelisted
-   * @request GET:/thena/voter/isWhitelisted
-   * @secure
-   */
-  isWhitelisted = (query: IsWhitelistedParams4, params: RequestParams = {}) =>
-    this.http.request<IsWhitelistedOutput, any>({
-      path: `/thena/voter/isWhitelisted`,
-      method: 'GET',
-      query: query,
-      secure: true,
-      format: 'json',
-      ...params,
-    });
-  /**
-   * No description
-   *
-   * @tags VeTheNftVoter
-   * @name KillGauge
-   * @request POST:/thena/voter/{address}/killGauge
-   * @secure
-   */
-  killGauge = (
-    address: string,
-    data: VeTheNftVoterInputBody,
-    params: RequestParams = {}
-  ) =>
-    this.http.request<KillGaugeOutput, any>({
-      path: `/thena/voter/${address}/killGauge`,
-      method: 'POST',
-      body: data,
-      secure: true,
-      type: ContentType.Json,
-      format: 'json',
-      ...params,
-    });
-  /**
-   * No description
-   *
-   * @tags VeTheNftVoter
-   * @name LastVoted
-   * @request GET:/thena/voter/lastVoted
-   * @secure
-   */
-  lastVoted = (query: LastVotedParams, params: RequestParams = {}) =>
-    this.http.request<LastVotedData, any>({
-      path: `/thena/voter/lastVoted`,
-      method: 'GET',
-      query: query,
-      secure: true,
-      format: 'json',
-      ...params,
-    });
-  /**
-   * No description
-   *
-   * @tags VeTheNFT
-   * @name Merge
-   * @request POST:/thena/nft/{address}/merge
-   * @secure
-   */
-  merge = (address: string, data: VeNFTInputBody, params: RequestParams = {}) =>
-    this.http.request<MergeOutput, any>({
-      path: `/thena/nft/${address}/merge`,
-      method: 'POST',
-      body: data,
-      secure: true,
-      type: ContentType.Json,
-      format: 'json',
-      ...params,
-    });
-  /**
-   * No description
-   *
-   * @tags VeTheNftVoter
-   * @name NotifyRewardAmount
-   * @request POST:/thena/voter/{address}/notifyRewardAmount
-   * @secure
-   */
-  notifyRewardAmount = (
-    address: string,
-    data: VeTheNftVoterInputBody,
-    params: RequestParams = {}
-  ) =>
-    this.http.request<NotifyRewardAmountOutput, any>({
-      path: `/thena/voter/${address}/notifyRewardAmount`,
-      method: 'POST',
-      body: data,
-      secure: true,
-      type: ContentType.Json,
-      format: 'json',
-      ...params,
-    });
-  /**
-   * No description
-   *
-   * @tags VeTheNftVoter
-   * @name Poke
-   * @request POST:/thena/voter/{address}/poke
-   * @secure
-   */
-  poke = (
-    address: string,
-    data: VeTheNftVoterInputBody,
-    params: RequestParams = {}
-  ) =>
-    this.http.request<PokeOutput, any>({
-      path: `/thena/voter/${address}/poke`,
-      method: 'POST',
-      body: data,
-      secure: true,
-      type: ContentType.Json,
-      format: 'json',
-      ...params,
-    });
-  /**
-   * No description
-   *
-   * @tags VeTheNftVoter
-   * @name PoolVoteLength
-   * @request GET:/thena/voter/poolVoteLength
-   * @secure
-   */
-  poolVoteLength = (query: PoolVoteLengthParams, params: RequestParams = {}) =>
-    this.http.request<PoolVoteLengthData, any>({
-      path: `/thena/voter/poolVoteLength`,
-      method: 'GET',
-      query: query,
-      secure: true,
-      format: 'json',
-      ...params,
-    });
-  /**
-   * No description
-   *
-   * @tags VeTheNftVoter
-   * @name Reset
-   * @request POST:/thena/voter/{address}/reset
-   * @secure
-   */
-  reset = (
-    address: string,
-    data: VeTheNftVoterInputBody,
-    params: RequestParams = {}
-  ) =>
-    this.http.request<ResetOutput, any>({
-      path: `/thena/voter/${address}/reset`,
-      method: 'POST',
-      body: data,
-      secure: true,
-      type: ContentType.Json,
-      format: 'json',
-      ...params,
-    });
-  /**
-   * No description
-   *
-   * @tags VeTheNftVoter
-   * @name ReviveGauge
-   * @request POST:/thena/voter/{address}/reviveGauge
-   * @secure
-   */
-  reviveGauge = (
-    address: string,
-    data: VeTheNftVoterInputBody,
-    params: RequestParams = {}
-  ) =>
-    this.http.request<ReviveGaugeOutput, any>({
-      path: `/thena/voter/${address}/reviveGauge`,
-      method: 'POST',
-      body: data,
-      secure: true,
-      type: ContentType.Json,
-      format: 'json',
-      ...params,
-    });
-  /**
-   * No description
-   *
-   * @tags VeTheNFT
-   * @name SafeTransferFrom
-   * @request POST:/thena/nft/{address}/safeTransferFrom
-   * @secure
-   */
-  safeTransferFrom = (
-    address: string,
-    data: VeNFTInputBody,
-    params: RequestParams = {}
-  ) =>
-    this.http.request<SafeTransferFromOutput, any>({
-      path: `/thena/nft/${address}/safeTransferFrom`,
-      method: 'POST',
-      body: data,
-      secure: true,
-      type: ContentType.Json,
-      format: 'json',
-      ...params,
-    });
-  /**
-   * No description
-   *
-   * @tags VeTheNFT
-   * @name SetApprovalForAll
-   * @request POST:/thena/nft/{address}/setApprovalForAll
-   * @secure
-   */
-  setApprovalForAll = (
-    address: string,
-    data: VeNFTInputBody,
-    params: RequestParams = {}
-  ) =>
-<<<<<<< HEAD
-    this.http.request<SetApprovalForAllResult1, any>({
-=======
-    this.http.request<SetApprovalForAllOutput1, any>({
->>>>>>> 4fb71d35
-      path: `/thena/nft/${address}/setApprovalForAll`,
-      method: 'POST',
-      body: data,
-      secure: true,
-      type: ContentType.Json,
-      format: 'json',
-      ...params,
-    });
-  /**
-   * No description
-   *
-   * @tags VeTheNFT
-   * @name Split
-   * @request POST:/thena/nft/{address}/split
-   * @secure
-   */
-  split = (address: string, data: VeNFTInputBody, params: RequestParams = {}) =>
-    this.http.request<SplitOutput, any>({
-      path: `/thena/nft/${address}/split`,
-      method: 'POST',
-      body: data,
-      secure: true,
-      type: ContentType.Json,
-      format: 'json',
-      ...params,
-    });
-  /**
-   * No description
-   *
-   * @tags VeTheNFT
-   * @name TransferFrom
-   * @request POST:/thena/nft/{address}/transferFrom
-   * @secure
-   */
-  transferFrom = (
-    address: string,
-    data: VeNFTInputBody,
-    params: RequestParams = {}
-  ) =>
-    this.http.request<TransferFromResult2, any>({
-      path: `/thena/nft/${address}/transferFrom`,
-      method: 'POST',
-      body: data,
-      secure: true,
-      type: ContentType.Json,
-      format: 'json',
-      ...params,
-    });
-  /**
-   * No description
-   *
-   * @tags VeTheNftVoter
-   * @name Vote
-   * @request POST:/thena/voter/{address}/vote
-   * @secure
-   */
-  vote = (
-    address: string,
-    data: VeTheNftVoterInputBody,
-    params: RequestParams = {}
-  ) =>
-    this.http.request<VoteOutput, any>({
-      path: `/thena/voter/${address}/vote`,
-      method: 'POST',
-      body: data,
-      secure: true,
-      type: ContentType.Json,
-      format: 'json',
-      ...params,
-    });
-  /**
-   * No description
-   *
-   * @tags VeTheNftVoter
-   * @name VoteWithOptimalDistribution
-   * @request POST:/thena/voter/{address}/voteWithOptimalDistribution
-   * @secure
-   */
-  voteWithOptimalDistribution = (
-    address: string,
-    data: VoteWithOptimalDistributionInput,
-    params: RequestParams = {}
-  ) =>
-    this.http.request<VoteWithOptimalDistributionOutput, any>({
-      path: `/thena/voter/${address}/voteWithOptimalDistribution`,
-      method: 'POST',
-      body: data,
-      secure: true,
-      type: ContentType.Json,
-      format: 'json',
-      ...params,
-    });
-  /**
-   * No description
-   *
-   * @tags VeTheNFT
-   * @name Voting
-   * @request POST:/thena/nft/{address}/voting
-   * @secure
-   */
-  voting = (
-    address: string,
-    data: VeNFTInputBody,
-    params: RequestParams = {}
-  ) =>
-    this.http.request<VotingData, any>({
-      path: `/thena/nft/${address}/voting`,
-      method: 'POST',
-      body: data,
-      secure: true,
-      type: ContentType.Json,
-      format: 'json',
-      ...params,
-    });
-  /**
-   * No description
-   *
-   * @tags VeTheNftVoter
-   * @name Whitelist
-   * @request POST:/thena/voter/{address}/whitelist
-   * @secure
-   */
-  whitelist = (
-    address: string,
-    data: VeTheNftVoterInputBody,
-    params: RequestParams = {}
-  ) =>
-    this.http.request<WhitelistOutput, any>({
-      path: `/thena/voter/${address}/whitelist`,
-      method: 'POST',
-      body: data,
-      secure: true,
-      type: ContentType.Json,
-      format: 'json',
-      ...params,
-    });
-  /**
-   * No description
-   *
-   * @tags VeTheNFT
-   * @name Withdraw
-   * @request POST:/thena/nft/{address}/withdraw
-   * @secure
-   */
-  withdraw = (
-    address: string,
-    data: VeNFTInputBody,
-    params: RequestParams = {}
-  ) =>
-    this.http.request<WithdrawResult1, any>({
-      path: `/thena/nft/${address}/withdraw`,
-      method: 'POST',
-      body: data,
-      secure: true,
-      type: ContentType.Json,
-      format: 'json',
-      ...params,
-    });
+	/**
+	 * No description
+	 *
+	 * @tags VeTheNFT
+	 * @name Abstain
+	 * @request POST:/thena/nft/{address}/abstain
+	 * @secure
+	 */
+	abstain = (
+		address: string,
+		data: VeNFTInputBody,
+		params: RequestParams = {},
+	) =>
+		this.http.request<AbstainResult, any>({
+			path: `/thena/nft/${address}/abstain`,
+			method: "POST",
+			body: data,
+			secure: true,
+			type: ContentType.Json,
+			format: "json",
+			...params,
+		});
+	/**
+	 * No description
+	 *
+	 * @tags VeTheNFT
+	 * @name Approve
+	 * @request POST:/thena/nft/{address}/approve
+	 * @secure
+	 */
+	approve = (
+		address: string,
+		data: VeNFTInputBody,
+		params: RequestParams = {},
+	) =>
+		this.http.request<ApproveData2, any>({
+			path: `/thena/nft/${address}/approve`,
+			method: "POST",
+			body: data,
+			secure: true,
+			type: ContentType.Json,
+			format: "json",
+			...params,
+		});
+	/**
+	 * No description
+	 *
+	 * @tags VeTheNFT
+	 * @name Attach
+	 * @request POST:/thena/nft/{address}/attach
+	 * @secure
+	 */
+	attach = (
+		address: string,
+		data: VeNFTInputBody,
+		params: RequestParams = {},
+	) =>
+		this.http.request<AttachResult, any>({
+			path: `/thena/nft/${address}/attach`,
+			method: "POST",
+			body: data,
+			secure: true,
+			type: ContentType.Json,
+			format: "json",
+			...params,
+		});
+	/**
+	 * No description
+	 *
+	 * @tags VeTheNftVoter
+	 * @name AttachTokenToGauge
+	 * @request POST:/thena/voter/{address}/attachTokenToGauge
+	 * @secure
+	 */
+	attachTokenToGauge = (
+		address: string,
+		data: VeTheNftVoterInputBody,
+		params: RequestParams = {},
+	) =>
+		this.http.request<AttachTokenToGaugeResult, any>({
+			path: `/thena/voter/${address}/attachTokenToGauge`,
+			method: "POST",
+			body: data,
+			secure: true,
+			type: ContentType.Json,
+			format: "json",
+			...params,
+		});
+	/**
+	 * No description
+	 *
+	 * @tags Thena
+	 * @name CalculateOptimalVoteDistribution
+	 * @request GET:/thena/data/vote-distribution
+	 * @secure
+	 */
+	calculateOptimalVoteDistribution = (
+		query: CalculateOptimalVoteDistributionParams4,
+		params: RequestParams = {},
+	) =>
+		this.http.request<CalculateOptimalVoteDistributionOutput, any>({
+			path: `/thena/data/vote-distribution`,
+			method: "GET",
+			query: query,
+			secure: true,
+			format: "json",
+			...params,
+		});
+	/**
+	 * No description
+	 *
+	 * @tags VeTheNFT
+	 * @name Checkpoint
+	 * @request POST:/thena/nft/{address}/checkpoint
+	 * @secure
+	 */
+	checkpoint = (
+		address: string,
+		data: VeNFTInputBody,
+		params: RequestParams = {},
+	) =>
+		this.http.request<CheckpointResult, any>({
+			path: `/thena/nft/${address}/checkpoint`,
+			method: "POST",
+			body: data,
+			secure: true,
+			type: ContentType.Json,
+			format: "json",
+			...params,
+		});
+	/**
+	 * No description
+	 *
+	 * @tags VeTheNftVoter
+	 * @name ClaimBribes
+	 * @request POST:/thena/voter/{address}/claimBribes
+	 * @secure
+	 */
+	claimBribes = (
+		address: string,
+		data: VeTheNftVoterInputBody,
+		params: RequestParams = {},
+	) =>
+		this.http.request<ClaimBribesOutput, any>({
+			path: `/thena/voter/${address}/claimBribes`,
+			method: "POST",
+			body: data,
+			secure: true,
+			type: ContentType.Json,
+			format: "json",
+			...params,
+		});
+	/**
+	 * No description
+	 *
+	 * @tags VeTheNftVoter
+	 * @name ClaimFees
+	 * @request POST:/thena/voter/{address}/claimFees
+	 * @secure
+	 */
+	claimFees = (
+		address: string,
+		data: VeTheNftVoterInputBody,
+		params: RequestParams = {},
+	) =>
+		this.http.request<ClaimFeesOutput, any>({
+			path: `/thena/voter/${address}/claimFees`,
+			method: "POST",
+			body: data,
+			secure: true,
+			type: ContentType.Json,
+			format: "json",
+			...params,
+		});
+	/**
+	 * No description
+	 *
+	 * @tags VeTheNftVoter
+	 * @name ClaimRewards
+	 * @request POST:/thena/voter/{address}/claimRewards
+	 * @secure
+	 */
+	claimRewards = (
+		address: string,
+		data: VeTheNftVoterInputBody,
+		params: RequestParams = {},
+	) =>
+		this.http.request<ClaimRewardsData1, any>({
+			path: `/thena/voter/${address}/claimRewards`,
+			method: "POST",
+			body: data,
+			secure: true,
+			type: ContentType.Json,
+			format: "json",
+			...params,
+		});
+	/**
+	 * No description
+	 *
+	 * @tags VeTheNftVoter
+	 * @name CreateGauge
+	 * @request POST:/thena/voter/{address}/createGauge
+	 * @secure
+	 */
+	createGauge = (
+		address: string,
+		data: VeTheNftVoterInputBody,
+		params: RequestParams = {},
+	) =>
+		this.http.request<CreateGaugeOutput, any>({
+			path: `/thena/voter/${address}/createGauge`,
+			method: "POST",
+			body: data,
+			secure: true,
+			type: ContentType.Json,
+			format: "json",
+			...params,
+		});
+	/**
+	 * No description
+	 *
+	 * @tags VeTheNFT
+	 * @name CreateLock
+	 * @request POST:/thena/nft/{address}/createLock
+	 * @secure
+	 */
+	createLock = (
+		address: string,
+		data: VeNFTInputBody,
+		params: RequestParams = {},
+	) =>
+		this.http.request<CreateLockOutput, any>({
+			path: `/thena/nft/${address}/createLock`,
+			method: "POST",
+			body: data,
+			secure: true,
+			type: ContentType.Json,
+			format: "json",
+			...params,
+		});
+	/**
+	 * No description
+	 *
+	 * @tags VeTheNFT
+	 * @name CreateLockFor
+	 * @request POST:/thena/nft/{address}/createLockFor
+	 * @secure
+	 */
+	createLockFor = (
+		address: string,
+		data: VeNFTInputBody,
+		params: RequestParams = {},
+	) =>
+		this.http.request<CreateLockForResult, any>({
+			path: `/thena/nft/${address}/createLockFor`,
+			method: "POST",
+			body: data,
+			secure: true,
+			type: ContentType.Json,
+			format: "json",
+			...params,
+		});
+	/**
+	 * No description
+	 *
+	 * @tags VeTheNFT
+	 * @name Delegate
+	 * @request POST:/thena/nft/{address}/delegate
+	 * @secure
+	 */
+	delegate = (
+		address: string,
+		data: VeNFTInputBody,
+		params: RequestParams = {},
+	) =>
+		this.http.request<DelegateOutput, any>({
+			path: `/thena/nft/${address}/delegate`,
+			method: "POST",
+			body: data,
+			secure: true,
+			type: ContentType.Json,
+			format: "json",
+			...params,
+		});
+	/**
+	 * No description
+	 *
+	 * @tags VeTheNFT
+	 * @name DelegateBySig
+	 * @request POST:/thena/nft/{address}/delegateBySig
+	 * @secure
+	 */
+	delegateBySig = (
+		address: string,
+		data: VeNFTInputBody,
+		params: RequestParams = {},
+	) =>
+		this.http.request<DelegateBySigResult, any>({
+			path: `/thena/nft/${address}/delegateBySig`,
+			method: "POST",
+			body: data,
+			secure: true,
+			type: ContentType.Json,
+			format: "json",
+			...params,
+		});
+	/**
+	 * No description
+	 *
+	 * @tags VeTheNFT
+	 * @name DepositFor
+	 * @request POST:/thena/nft/{address}/depositFor
+	 * @secure
+	 */
+	depositFor = (
+		address: string,
+		data: VeNFTInputBody,
+		params: RequestParams = {},
+	) =>
+		this.http.request<DepositForData, any>({
+			path: `/thena/nft/${address}/depositFor`,
+			method: "POST",
+			body: data,
+			secure: true,
+			type: ContentType.Json,
+			format: "json",
+			...params,
+		});
+	/**
+	 * No description
+	 *
+	 * @tags VeTheNFT
+	 * @name Detach
+	 * @request POST:/thena/nft/{address}/detach
+	 * @secure
+	 */
+	detach = (
+		address: string,
+		data: VeNFTInputBody,
+		params: RequestParams = {},
+	) =>
+		this.http.request<DetachResult, any>({
+			path: `/thena/nft/${address}/detach`,
+			method: "POST",
+			body: data,
+			secure: true,
+			type: ContentType.Json,
+			format: "json",
+			...params,
+		});
+	/**
+	 * No description
+	 *
+	 * @tags VeTheNftVoter
+	 * @name DetachTokenFromGauge
+	 * @request POST:/thena/voter/{address}/detachTokenFromGauge
+	 * @secure
+	 */
+	detachTokenFromGauge = (
+		address: string,
+		data: VeTheNftVoterInputBody,
+		params: RequestParams = {},
+	) =>
+		this.http.request<DetachTokenFromGaugeResult, any>({
+			path: `/thena/voter/${address}/detachTokenFromGauge`,
+			method: "POST",
+			body: data,
+			secure: true,
+			type: ContentType.Json,
+			format: "json",
+			...params,
+		});
+	/**
+	 * No description
+	 *
+	 * @tags VeTheNftVoter
+	 * @name Distribute
+	 * @request POST:/thena/voter/{address}/distribute
+	 * @secure
+	 */
+	distribute = (
+		address: string,
+		data: VeTheNftVoterInputBody,
+		params: RequestParams = {},
+	) =>
+		this.http.request<DistributeOutput, any>({
+			path: `/thena/voter/${address}/distribute`,
+			method: "POST",
+			body: data,
+			secure: true,
+			type: ContentType.Json,
+			format: "json",
+			...params,
+		});
+	/**
+	 * No description
+	 *
+	 * @tags VeTheNFT
+	 * @name GetApproved
+	 * @request GET:/thena/nft/{tokenId}/getApproved
+	 * @secure
+	 */
+	getApproved = (
+		{ tokenId, ...query }: GetApprovedParams4,
+		params: RequestParams = {},
+	) =>
+		this.http.request<GetApprovedOutput, any>({
+			path: `/thena/nft/${tokenId}/getApproved`,
+			method: "GET",
+			query: query,
+			secure: true,
+			format: "json",
+			...params,
+		});
+	/**
+	 * No description
+	 *
+	 * @tags VeTheNFT
+	 * @name GetBalanceOf
+	 * @request GET:/thena/nft/{account}/balanceOf
+	 * @secure
+	 */
+	getBalanceOf = (
+		{ account, ...query }: GetBalanceOfParams8,
+		params: RequestParams = {},
+	) =>
+		this.http.request<GetBalanceOfResult2, any>({
+			path: `/thena/nft/${account}/balanceOf`,
+			method: "GET",
+			query: query,
+			secure: true,
+			format: "json",
+			...params,
+		});
+	/**
+	 * No description
+	 *
+	 * @tags VeTheNFT
+	 * @name GetBalanceOfAtNft
+	 * @request GET:/thena/nft/{tokenId}/balanceOfAtNFT
+	 * @secure
+	 */
+	getBalanceOfAtNft = (
+		{ tokenId, ...query }: GetBalanceOfAtNftParams,
+		params: RequestParams = {},
+	) =>
+		this.http.request<GetBalanceOfAtNftData, any>({
+			path: `/thena/nft/${tokenId}/balanceOfAtNFT`,
+			method: "GET",
+			query: query,
+			secure: true,
+			format: "json",
+			...params,
+		});
+	/**
+	 * No description
+	 *
+	 * @tags VeTheNFT
+	 * @name GetBalanceOfNft
+	 * @request GET:/thena/nft/{tokenId}/balanceOfNFT
+	 * @secure
+	 */
+	getBalanceOfNft = (
+		{ tokenId, ...query }: GetBalanceOfNftParams4,
+		params: RequestParams = {},
+	) =>
+		this.http.request<GetBalanceOfNftOutput, any>({
+			path: `/thena/nft/${tokenId}/balanceOfNFT`,
+			method: "GET",
+			query: query,
+			secure: true,
+			format: "json",
+			...params,
+		});
+	/**
+	 * No description
+	 *
+	 * @tags VeTheNFT
+	 * @name GetDelegates
+	 * @request GET:/thena/nft/{delegator}/delegates
+	 * @secure
+	 */
+	getDelegates = (
+		{ delegator, ...query }: GetDelegatesParams4,
+		params: RequestParams = {},
+	) =>
+		this.http.request<GetDelegatesOutput, any>({
+			path: `/thena/nft/${delegator}/delegates`,
+			method: "GET",
+			query: query,
+			secure: true,
+			format: "json",
+			...params,
+		});
+	/**
+	 * No description
+	 *
+	 * @tags Thena
+	 * @name GetFusionByAddress
+	 * @request GET:/thena/data/fusions/{address}
+	 * @secure
+	 */
+	getFusionByAddress = (address: string, params: RequestParams = {}) =>
+		this.http.request<GetFusionByAddressData, any>({
+			path: `/thena/data/fusions/${address}`,
+			method: "GET",
+			secure: true,
+			format: "json",
+			...params,
+		});
+	/**
+	 * No description
+	 *
+	 * @tags Thena
+	 * @name GetFusions
+	 * @request GET:/thena/data/fusions
+	 * @secure
+	 */
+	getFusions = (params: RequestParams = {}) =>
+		this.http.request<GetFusionsData, any>({
+			path: `/thena/data/fusions`,
+			method: "GET",
+			secure: true,
+			format: "json",
+			...params,
+		});
+	/**
+	 * No description
+	 *
+	 * @tags Thena
+	 * @name GetFusionsByType
+	 * @request GET:/thena/data/fusions/type/{type}
+	 * @secure
+	 */
+	getFusionsByType = (type: string, params: RequestParams = {}) =>
+		this.http.request<GetFusionsByTypeData, any>({
+			path: `/thena/data/fusions/type/${type}`,
+			method: "GET",
+			secure: true,
+			format: "json",
+			...params,
+		});
+	/**
+	 * No description
+	 *
+	 * @tags VeTheNFT
+	 * @name GetLastUserSlope
+	 * @request GET:/thena/nft/{tokenId}/getLastUserSlope
+	 * @secure
+	 */
+	getLastUserSlope = (
+		{ tokenId, ...query }: GetLastUserSlopeParams,
+		params: RequestParams = {},
+	) =>
+		this.http.request<GetLastUserSlopeData, any>({
+			path: `/thena/nft/${tokenId}/getLastUserSlope`,
+			method: "GET",
+			query: query,
+			secure: true,
+			format: "json",
+			...params,
+		});
+	/**
+	 * No description
+	 *
+	 * @tags VeTheNFT
+	 * @name GetLocked
+	 * @request GET:/thena/nft/{tokenId}/locked
+	 * @secure
+	 */
+	getLocked = (
+		{ tokenId, ...query }: GetLockedParams2,
+		params: RequestParams = {},
+	) =>
+		this.http.request<GetLockedResult, any>({
+			path: `/thena/nft/${tokenId}/locked`,
+			method: "GET",
+			query: query,
+			secure: true,
+			format: "json",
+			...params,
+		});
+	/**
+	 * No description
+	 *
+	 * @tags VeTheNFT
+	 * @name GetLockedEnd
+	 * @request GET:/thena/nft/{tokenId}/lockedEnd
+	 * @secure
+	 */
+	getLockedEnd = (
+		{ tokenId, ...query }: GetLockedEndParams,
+		params: RequestParams = {},
+	) =>
+		this.http.request<GetLockedEndData, any>({
+			path: `/thena/nft/${tokenId}/lockedEnd`,
+			method: "GET",
+			query: query,
+			secure: true,
+			format: "json",
+			...params,
+		});
+	/**
+	 * No description
+	 *
+	 * @tags VeTheNFT
+	 * @name GetOwnerOf
+	 * @request GET:/thena/nft/{tokenId}/ownerOf
+	 * @secure
+	 */
+	getOwnerOf = (
+		{ tokenId, ...query }: GetOwnerOfParams4,
+		params: RequestParams = {},
+	) =>
+		this.http.request<GetOwnerOfOutput, any>({
+			path: `/thena/nft/${tokenId}/ownerOf`,
+			method: "GET",
+			query: query,
+			secure: true,
+			format: "json",
+			...params,
+		});
+	/**
+	 * No description
+	 *
+	 * @tags VeTheNFT
+	 * @name GetPastTotalSupply
+	 * @request GET:/thena/nft/getPastTotalSupply
+	 * @secure
+	 */
+	getPastTotalSupply = (
+		query: GetPastTotalSupplyParams,
+		params: RequestParams = {},
+	) =>
+		this.http.request<GetPastTotalSupplyData, any>({
+			path: `/thena/nft/getPastTotalSupply`,
+			method: "GET",
+			query: query,
+			secure: true,
+			format: "json",
+			...params,
+		});
+	/**
+	 * No description
+	 *
+	 * @tags VeTheNFT
+	 * @name GetPastVotes
+	 * @request GET:/thena/nft/{account}/getPastVotes
+	 * @secure
+	 */
+	getPastVotes = (
+		{ account, ...query }: GetPastVotesParams4,
+		params: RequestParams = {},
+	) =>
+		this.http.request<GetPastVotesOutput, any>({
+			path: `/thena/nft/${account}/getPastVotes`,
+			method: "GET",
+			query: query,
+			secure: true,
+			format: "json",
+			...params,
+		});
+	/**
+	 * No description
+	 *
+	 * @tags VeTheNFT
+	 * @name GetTokenUri
+	 * @request GET:/thena/nft/{tokenId}/tokenURI
+	 * @secure
+	 */
+	getTokenUri = (
+		{ tokenId, ...query }: GetTokenUriParams4,
+		params: RequestParams = {},
+	) =>
+		this.http.request<GetTokenUriOutput, any>({
+			path: `/thena/nft/${tokenId}/tokenURI`,
+			method: "GET",
+			query: query,
+			secure: true,
+			format: "json",
+			...params,
+		});
+	/**
+	 * No description
+	 *
+	 * @tags Thena
+	 * @name GetTopAprFusions
+	 * @request GET:/thena/data/fusions/top-apr
+	 * @secure
+	 */
+	getTopAprFusions = (
+		query: GetTopAprFusionsParams,
+		params: RequestParams = {},
+	) =>
+		this.http.request<GetTopAprFusionsData, any>({
+			path: `/thena/data/fusions/top-apr`,
+			method: "GET",
+			query: query,
+			secure: true,
+			format: "json",
+			...params,
+		});
+	/**
+	 * No description
+	 *
+	 * @tags Thena
+	 * @name GetTopPairs
+	 * @request GET:/thena/data/pairs/top
+	 * @secure
+	 */
+	getTopPairs = (query: GetTopPairsParams, params: RequestParams = {}) =>
+		this.http.request<GetTopPairsData, any>({
+			path: `/thena/data/pairs/top`,
+			method: "GET",
+			query: query,
+			secure: true,
+			format: "json",
+			...params,
+		});
+	/**
+	 * No description
+	 *
+	 * @tags Thena
+	 * @name GetTopTokens
+	 * @request GET:/thena/data/tokens/top
+	 * @secure
+	 */
+	getTopTokens = (query: GetTopTokensParams, params: RequestParams = {}) =>
+		this.http.request<GetTopTokensData, any>({
+			path: `/thena/data/tokens/top`,
+			method: "GET",
+			query: query,
+			secure: true,
+			format: "json",
+			...params,
+		});
+	/**
+	 * No description
+	 *
+	 * @tags VeTheNFT
+	 * @name GetTotalSupply
+	 * @request GET:/thena/nft/totalSupply
+	 * @secure
+	 */
+	getTotalSupply = (query: GetTotalSupplyParams8, params: RequestParams = {}) =>
+		this.http.request<GetTotalSupplyData2, any>({
+			path: `/thena/nft/totalSupply`,
+			method: "GET",
+			query: query,
+			secure: true,
+			format: "json",
+			...params,
+		});
+	/**
+	 * No description
+	 *
+	 * @tags VeTheNFT
+	 * @name GetTotalSupplyAt
+	 * @request GET:/thena/nft/totalSupplyAt
+	 * @secure
+	 */
+	getTotalSupplyAt = (
+		query: GetTotalSupplyAtParams,
+		params: RequestParams = {},
+	) =>
+		this.http.request<GetTotalSupplyAtData, any>({
+			path: `/thena/nft/totalSupplyAt`,
+			method: "GET",
+			query: query,
+			secure: true,
+			format: "json",
+			...params,
+		});
+	/**
+	 * No description
+	 *
+	 * @tags VeTheNFT
+	 * @name GetTotalSupplyAtT
+	 * @request GET:/thena/nft/totalSupplyAtT
+	 * @secure
+	 */
+	getTotalSupplyAtT = (
+		query: GetTotalSupplyAtTParams,
+		params: RequestParams = {},
+	) =>
+		this.http.request<GetTotalSupplyAtTData, any>({
+			path: `/thena/nft/totalSupplyAtT`,
+			method: "GET",
+			query: query,
+			secure: true,
+			format: "json",
+			...params,
+		});
+	/**
+	 * No description
+	 *
+	 * @tags Thena
+	 * @name GetTotalValueLocked
+	 * @request GET:/thena/data/tvl
+	 * @secure
+	 */
+	getTotalValueLocked = (params: RequestParams = {}) =>
+		this.http.request<GetTotalValueLockedOutput, any>({
+			path: `/thena/data/tvl`,
+			method: "GET",
+			secure: true,
+			format: "json",
+			...params,
+		});
+	/**
+	 * No description
+	 *
+	 * @tags VeTheNftVoter
+	 * @name GetTotalWeight
+	 * @request GET:/thena/voter/totalWeight
+	 * @secure
+	 */
+	getTotalWeight = (query: GetTotalWeightParams4, params: RequestParams = {}) =>
+		this.http.request<GetTotalWeightOutput, any>({
+			path: `/thena/voter/totalWeight`,
+			method: "GET",
+			query: query,
+			secure: true,
+			format: "json",
+			...params,
+		});
+	/**
+	 * No description
+	 *
+	 * @tags VeTheNFT
+	 * @name GetUserPointHistory
+	 * @request GET:/thena/nft/{tokenId}/userPointHistory
+	 * @secure
+	 */
+	getUserPointHistory = (
+		{ tokenId, ...query }: GetUserPointHistoryParams,
+		params: RequestParams = {},
+	) =>
+		this.http.request<GetUserPointHistoryData, any>({
+			path: `/thena/nft/${tokenId}/userPointHistory`,
+			method: "GET",
+			query: query,
+			secure: true,
+			format: "json",
+			...params,
+		});
+	/**
+	 * No description
+	 *
+	 * @tags VeTheNFT
+	 * @name GetUserPointHistoryTs
+	 * @request GET:/thena/nft/{tokenId}/userPointHistoryTS
+	 * @secure
+	 */
+	getUserPointHistoryTs = (
+		{ tokenId, ...query }: GetUserPointHistoryTsParams,
+		params: RequestParams = {},
+	) =>
+		this.http.request<GetUserPointHistoryTsData, any>({
+			path: `/thena/nft/${tokenId}/userPointHistoryTS`,
+			method: "GET",
+			query: query,
+			secure: true,
+			format: "json",
+			...params,
+		});
+	/**
+	 * No description
+	 *
+	 * @tags VeTheNFT
+	 * @name GetVotes
+	 * @request GET:/thena/nft/{account}/getVotes
+	 * @secure
+	 */
+	getVotes = (
+		{ account, ...query }: GetVotesParams4,
+		params: RequestParams = {},
+	) =>
+		this.http.request<GetVotesOutput, any>({
+			path: `/thena/nft/${account}/getVotes`,
+			method: "GET",
+			query: query,
+			secure: true,
+			format: "json",
+			...params,
+		});
+	/**
+	 * No description
+	 *
+	 * @tags VeTheNftVoter
+	 * @name GetWeights
+	 * @request GET:/thena/voter/weights
+	 * @secure
+	 */
+	getWeights = (query: GetWeightsParams4, params: RequestParams = {}) =>
+		this.http.request<GetWeightsOutput, any>({
+			path: `/thena/voter/weights`,
+			method: "GET",
+			query: query,
+			secure: true,
+			format: "json",
+			...params,
+		});
+	/**
+	 * No description
+	 *
+	 * @tags VeTheNFT
+	 * @name IncreaseLockAmount
+	 * @request POST:/thena/nft/{address}/increaseLockAmount
+	 * @secure
+	 */
+	increaseLockAmount = (
+		address: string,
+		data: VeNFTInputBody,
+		params: RequestParams = {},
+	) =>
+		this.http.request<IncreaseLockAmountResult, any>({
+			path: `/thena/nft/${address}/increaseLockAmount`,
+			method: "POST",
+			body: data,
+			secure: true,
+			type: ContentType.Json,
+			format: "json",
+			...params,
+		});
+	/**
+	 * No description
+	 *
+	 * @tags VeTheNFT
+	 * @name IncreaseUnlockTime
+	 * @request POST:/thena/nft/{address}/increaseUnlockTime
+	 * @secure
+	 */
+	increaseUnlockTime = (
+		address: string,
+		data: VeNFTInputBody,
+		params: RequestParams = {},
+	) =>
+		this.http.request<IncreaseUnlockTimeOutput, any>({
+			path: `/thena/nft/${address}/increaseUnlockTime`,
+			method: "POST",
+			body: data,
+			secure: true,
+			type: ContentType.Json,
+			format: "json",
+			...params,
+		});
+	/**
+	 * No description
+	 *
+	 * @tags VeTheNFT
+	 * @name IsApprovedForAll
+	 * @request GET:/thena/nft/{owner}/isApprovedForAll
+	 * @secure
+	 */
+	isApprovedForAll = (
+		{ owner, ...query }: IsApprovedForAllParams5,
+		params: RequestParams = {},
+	) =>
+		this.http.request<IsApprovedForAllData1, any>({
+			path: `/thena/nft/${owner}/isApprovedForAll`,
+			method: "GET",
+			query: query,
+			secure: true,
+			format: "json",
+			...params,
+		});
+	/**
+	 * No description
+	 *
+	 * @tags VeTheNftVoter
+	 * @name IsGauge
+	 * @request GET:/thena/voter/isGauge
+	 * @secure
+	 */
+	isGauge = (query: IsGaugeParams4, params: RequestParams = {}) =>
+		this.http.request<IsGaugeOutput, any>({
+			path: `/thena/voter/isGauge`,
+			method: "GET",
+			query: query,
+			secure: true,
+			format: "json",
+			...params,
+		});
+	/**
+	 * No description
+	 *
+	 * @tags VeTheNftVoter
+	 * @name IsWhitelisted
+	 * @request GET:/thena/voter/isWhitelisted
+	 * @secure
+	 */
+	isWhitelisted = (query: IsWhitelistedParams4, params: RequestParams = {}) =>
+		this.http.request<IsWhitelistedOutput, any>({
+			path: `/thena/voter/isWhitelisted`,
+			method: "GET",
+			query: query,
+			secure: true,
+			format: "json",
+			...params,
+		});
+	/**
+	 * No description
+	 *
+	 * @tags VeTheNftVoter
+	 * @name KillGauge
+	 * @request POST:/thena/voter/{address}/killGauge
+	 * @secure
+	 */
+	killGauge = (
+		address: string,
+		data: VeTheNftVoterInputBody,
+		params: RequestParams = {},
+	) =>
+		this.http.request<KillGaugeOutput, any>({
+			path: `/thena/voter/${address}/killGauge`,
+			method: "POST",
+			body: data,
+			secure: true,
+			type: ContentType.Json,
+			format: "json",
+			...params,
+		});
+	/**
+	 * No description
+	 *
+	 * @tags VeTheNftVoter
+	 * @name LastVoted
+	 * @request GET:/thena/voter/lastVoted
+	 * @secure
+	 */
+	lastVoted = (query: LastVotedParams, params: RequestParams = {}) =>
+		this.http.request<LastVotedData, any>({
+			path: `/thena/voter/lastVoted`,
+			method: "GET",
+			query: query,
+			secure: true,
+			format: "json",
+			...params,
+		});
+	/**
+	 * No description
+	 *
+	 * @tags VeTheNFT
+	 * @name Merge
+	 * @request POST:/thena/nft/{address}/merge
+	 * @secure
+	 */
+	merge = (address: string, data: VeNFTInputBody, params: RequestParams = {}) =>
+		this.http.request<MergeOutput, any>({
+			path: `/thena/nft/${address}/merge`,
+			method: "POST",
+			body: data,
+			secure: true,
+			type: ContentType.Json,
+			format: "json",
+			...params,
+		});
+	/**
+	 * No description
+	 *
+	 * @tags VeTheNftVoter
+	 * @name NotifyRewardAmount
+	 * @request POST:/thena/voter/{address}/notifyRewardAmount
+	 * @secure
+	 */
+	notifyRewardAmount = (
+		address: string,
+		data: VeTheNftVoterInputBody,
+		params: RequestParams = {},
+	) =>
+		this.http.request<NotifyRewardAmountOutput, any>({
+			path: `/thena/voter/${address}/notifyRewardAmount`,
+			method: "POST",
+			body: data,
+			secure: true,
+			type: ContentType.Json,
+			format: "json",
+			...params,
+		});
+	/**
+	 * No description
+	 *
+	 * @tags VeTheNftVoter
+	 * @name Poke
+	 * @request POST:/thena/voter/{address}/poke
+	 * @secure
+	 */
+	poke = (
+		address: string,
+		data: VeTheNftVoterInputBody,
+		params: RequestParams = {},
+	) =>
+		this.http.request<PokeOutput, any>({
+			path: `/thena/voter/${address}/poke`,
+			method: "POST",
+			body: data,
+			secure: true,
+			type: ContentType.Json,
+			format: "json",
+			...params,
+		});
+	/**
+	 * No description
+	 *
+	 * @tags VeTheNftVoter
+	 * @name PoolVoteLength
+	 * @request GET:/thena/voter/poolVoteLength
+	 * @secure
+	 */
+	poolVoteLength = (query: PoolVoteLengthParams, params: RequestParams = {}) =>
+		this.http.request<PoolVoteLengthData, any>({
+			path: `/thena/voter/poolVoteLength`,
+			method: "GET",
+			query: query,
+			secure: true,
+			format: "json",
+			...params,
+		});
+	/**
+	 * No description
+	 *
+	 * @tags VeTheNftVoter
+	 * @name Reset
+	 * @request POST:/thena/voter/{address}/reset
+	 * @secure
+	 */
+	reset = (
+		address: string,
+		data: VeTheNftVoterInputBody,
+		params: RequestParams = {},
+	) =>
+		this.http.request<ResetOutput, any>({
+			path: `/thena/voter/${address}/reset`,
+			method: "POST",
+			body: data,
+			secure: true,
+			type: ContentType.Json,
+			format: "json",
+			...params,
+		});
+	/**
+	 * No description
+	 *
+	 * @tags VeTheNftVoter
+	 * @name ReviveGauge
+	 * @request POST:/thena/voter/{address}/reviveGauge
+	 * @secure
+	 */
+	reviveGauge = (
+		address: string,
+		data: VeTheNftVoterInputBody,
+		params: RequestParams = {},
+	) =>
+		this.http.request<ReviveGaugeOutput, any>({
+			path: `/thena/voter/${address}/reviveGauge`,
+			method: "POST",
+			body: data,
+			secure: true,
+			type: ContentType.Json,
+			format: "json",
+			...params,
+		});
+	/**
+	 * No description
+	 *
+	 * @tags VeTheNFT
+	 * @name SafeTransferFrom
+	 * @request POST:/thena/nft/{address}/safeTransferFrom
+	 * @secure
+	 */
+	safeTransferFrom = (
+		address: string,
+		data: VeNFTInputBody,
+		params: RequestParams = {},
+	) =>
+		this.http.request<SafeTransferFromOutput, any>({
+			path: `/thena/nft/${address}/safeTransferFrom`,
+			method: "POST",
+			body: data,
+			secure: true,
+			type: ContentType.Json,
+			format: "json",
+			...params,
+		});
+	/**
+	 * No description
+	 *
+	 * @tags VeTheNFT
+	 * @name SetApprovalForAll
+	 * @request POST:/thena/nft/{address}/setApprovalForAll
+	 * @secure
+	 */
+	setApprovalForAll = (
+		address: string,
+		data: VeNFTInputBody,
+		params: RequestParams = {},
+	) =>
+		this.http.request<SetApprovalForAllResult1, any>({
+			path: `/thena/nft/${address}/setApprovalForAll`,
+			method: "POST",
+			body: data,
+			secure: true,
+			type: ContentType.Json,
+			format: "json",
+			...params,
+		});
+	/**
+	 * No description
+	 *
+	 * @tags VeTheNFT
+	 * @name Split
+	 * @request POST:/thena/nft/{address}/split
+	 * @secure
+	 */
+	split = (address: string, data: VeNFTInputBody, params: RequestParams = {}) =>
+		this.http.request<SplitOutput, any>({
+			path: `/thena/nft/${address}/split`,
+			method: "POST",
+			body: data,
+			secure: true,
+			type: ContentType.Json,
+			format: "json",
+			...params,
+		});
+	/**
+	 * No description
+	 *
+	 * @tags VeTheNFT
+	 * @name TransferFrom
+	 * @request POST:/thena/nft/{address}/transferFrom
+	 * @secure
+	 */
+	transferFrom = (
+		address: string,
+		data: VeNFTInputBody,
+		params: RequestParams = {},
+	) =>
+		this.http.request<TransferFromResult2, any>({
+			path: `/thena/nft/${address}/transferFrom`,
+			method: "POST",
+			body: data,
+			secure: true,
+			type: ContentType.Json,
+			format: "json",
+			...params,
+		});
+	/**
+	 * No description
+	 *
+	 * @tags VeTheNftVoter
+	 * @name Vote
+	 * @request POST:/thena/voter/{address}/vote
+	 * @secure
+	 */
+	vote = (
+		address: string,
+		data: VeTheNftVoterInputBody,
+		params: RequestParams = {},
+	) =>
+		this.http.request<VoteOutput, any>({
+			path: `/thena/voter/${address}/vote`,
+			method: "POST",
+			body: data,
+			secure: true,
+			type: ContentType.Json,
+			format: "json",
+			...params,
+		});
+	/**
+	 * No description
+	 *
+	 * @tags VeTheNftVoter
+	 * @name VoteWithOptimalDistribution
+	 * @request POST:/thena/voter/{address}/voteWithOptimalDistribution
+	 * @secure
+	 */
+	voteWithOptimalDistribution = (
+		address: string,
+		data: VoteWithOptimalDistributionInput,
+		params: RequestParams = {},
+	) =>
+		this.http.request<VoteWithOptimalDistributionOutput, any>({
+			path: `/thena/voter/${address}/voteWithOptimalDistribution`,
+			method: "POST",
+			body: data,
+			secure: true,
+			type: ContentType.Json,
+			format: "json",
+			...params,
+		});
+	/**
+	 * No description
+	 *
+	 * @tags VeTheNFT
+	 * @name Voting
+	 * @request POST:/thena/nft/{address}/voting
+	 * @secure
+	 */
+	voting = (
+		address: string,
+		data: VeNFTInputBody,
+		params: RequestParams = {},
+	) =>
+		this.http.request<VotingData, any>({
+			path: `/thena/nft/${address}/voting`,
+			method: "POST",
+			body: data,
+			secure: true,
+			type: ContentType.Json,
+			format: "json",
+			...params,
+		});
+	/**
+	 * No description
+	 *
+	 * @tags VeTheNftVoter
+	 * @name Whitelist
+	 * @request POST:/thena/voter/{address}/whitelist
+	 * @secure
+	 */
+	whitelist = (
+		address: string,
+		data: VeTheNftVoterInputBody,
+		params: RequestParams = {},
+	) =>
+		this.http.request<WhitelistOutput, any>({
+			path: `/thena/voter/${address}/whitelist`,
+			method: "POST",
+			body: data,
+			secure: true,
+			type: ContentType.Json,
+			format: "json",
+			...params,
+		});
+	/**
+	 * No description
+	 *
+	 * @tags VeTheNFT
+	 * @name Withdraw
+	 * @request POST:/thena/nft/{address}/withdraw
+	 * @secure
+	 */
+	withdraw = (
+		address: string,
+		data: VeNFTInputBody,
+		params: RequestParams = {},
+	) =>
+		this.http.request<WithdrawResult1, any>({
+			path: `/thena/nft/${address}/withdraw`,
+			method: "POST",
+			body: data,
+			secure: true,
+			type: ContentType.Json,
+			format: "json",
+			...params,
+		});
 }