{
  "name": "@moonup/moon-react",
  "version": "1.0.11",
  "license": "MIT",
  "author": "0xEwhal <ewhal@bytemasons.com>",
  "type": "commonjs",
  "main": "./dist/index.js",
  "module": "./dist/index.mjs",
  "typings": "./dist/index.d.ts",
  "types": "./dist/index.d.ts",
  "exports": {
    "import": {
      "types": "./dist/index.d.mts",
      "default": "./dist/index.mjs"
    },
    "require": {
      "types": "./dist/index.d.ts",
      "default": "./dist/index.js"
    }
  },
  "files": [
    "dist",
    "src",
    "dist/index.css"
  ],
  "husky": {
    "hooks": {
      "pre-commit": "tsdx lint"
    }
  },
  "prettier": {
    "printWidth": 80,
    "semi": true,
    "singleQuote": true,
    "trailingComma": "es5"
  },
  "size-limit": [
    {
      "path": "dist/moon-react.cjs.production.min.js",
      "limit": "10 KB"
    },
    {
      "path": "dist/moon-react.esm.js",
      "limit": "10 KB"
    }
  ],
  "scripts": {
    "dev": "vite",
    "lint": "eslint . --ext ts,tsx --report-unused-disable-directives --max-warnings 0",
    "preview": "vite preview",
    "analyze": "size-limit --why",
    "prepare": "tsup",
    "size": "size-limit",
    "start": "tsup --watch",
    "prettier": "prettier --check src/",
    "prettier:fix": "prettier --write src/",
    "lint:fix": "npm run lint --fix",
    "verify": "run-p prettier lint",
    "verify:fix": "npm run prettier:fix && npm run lint:fix",
<<<<<<< HEAD
    "build": "tsup src -- --dts-resolve",
    "build:test": "tsup src --dts --format cjs,esm --legacy-output && postcss src/index.css -o dist/index.css",
    "build:fast": "tsup src",
=======
    "build": "NODE_OPTIONS='--max-old-space-size=16384' tsup src -- --dts-resolve",
    "build:fast": "NODE_OPTIONS='--max-old-space-size=16384' tsup src",
>>>>>>> 05d8912e
    "tsup-dev": "tsup src --watch",
    "test": "vitest",
    "test:watch": "vitest watch",
    "coverage": "vitest run --coverage"
  },
  "dependencies": {
    "@moonup/ethers": "workspace:*",
    "@moonup/moon-sdk": "workspace:*",
    "@moonup/moon-api": "workspace:*",
    "@moonup/viem": "workspace:*",
    "@moonup/wagmi-connector": "workspace:*",
    "@rainbow-me/rainbowkit": "^2.0.7",
    "@simplewebauthn/browser": "^10.0.0",
    "@supabase/auth-ui-react": "^0.4.7",
    "@supabase/auth-ui-shared": "^0.1.8",
    "@supabase/supabase-js": "^2.43.5",
    "@tanstack/query-core": "^5.45.0",
    "@tanstack/react-query": "^5.36.2",
    "@tanstack/query-core": "^5.45.0",
    "ethers": "^5.7.2",
    "mipd": "^0.0.7",
    "react": "^18.2.0",
    "react-dom": "^18.2.0",
    "react-icons": "^5.2.1",
    "react-modal": "^3.16.1",
    "react-query": "^3.39.3",
    "react-tabs": "^6.0.2",
    "siwe": "^2.1.4",
    "viem": "^2.9.25",
    "wagmi": "^2.5.20",
    "uuid": "^8.3.2"
  },
  "devDependencies": {
    "@simplewebauthn/typescript-types": "^8.3.4",
    "@tsconfig/vite-react": "^3.0.0",
    "@types/react": "^18.2.66",
    "@types/react-dom": "^18.2.22",
    "@types/react-modal": "^3.16.3",
    "@typescript-eslint/eslint-plugin": "^7.2.0",
    "@typescript-eslint/parser": "^7.2.0",
    "@vitejs/plugin-react": "^4.2.1",
    "autoprefixer": "^10.4.19",
    "eslint": "^8.57.0",
    "eslint-plugin-react-hooks": "^4.6.0",
    "eslint-plugin-react-refresh": "^0.4.6",
    "postcss": "^8.4.38",
    "tailwindcss": "^3.4.3",
    "typescript": "^5.2.2",
    "vite": "^5.2.0"
  }
}<|MERGE_RESOLUTION|>--- conflicted
+++ resolved
@@ -57,14 +57,8 @@
     "lint:fix": "npm run lint --fix",
     "verify": "run-p prettier lint",
     "verify:fix": "npm run prettier:fix && npm run lint:fix",
-<<<<<<< HEAD
-    "build": "tsup src -- --dts-resolve",
-    "build:test": "tsup src --dts --format cjs,esm --legacy-output && postcss src/index.css -o dist/index.css",
-    "build:fast": "tsup src",
-=======
     "build": "NODE_OPTIONS='--max-old-space-size=16384' tsup src -- --dts-resolve",
     "build:fast": "NODE_OPTIONS='--max-old-space-size=16384' tsup src",
->>>>>>> 05d8912e
     "tsup-dev": "tsup src --watch",
     "test": "vitest",
     "test:watch": "vitest watch",
