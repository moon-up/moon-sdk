import React, { createContext, ReactNode, useEffect, useReducer } from 'react';

import { MoonProvider } from '@moonup/ethers';
import { MoonSDK } from '@moonup/moon-sdk';
import { connectorsForWallets } from '@rainbow-me/rainbowkit';
import {
  coinbaseWallet,
  injectedWallet,
  rainbowWallet,
  safeWallet,
  walletConnectWallet,
<<<<<<< HEAD
} from "@rainbow-me/rainbowkit/wallets";
import { Session, SupabaseClient } from "@supabase/supabase-js";
import { QueryClientProvider, useQueryClient } from "@tanstack/react-query";
import { QueryClient } from "@tanstack/query-core";
import { announceProvider, EIP1193Provider, Store } from "mipd";
import { createConfig, custom, WagmiProvider } from "wagmi";
import { mainnet, mode, optimism, polygon, sepolia } from "wagmi/chains";
import "../index.css";

import { createStore } from "mipd";
import { AuthModal } from "@public-components/index";
import { AuthModalConfig, TransactionResult } from "../types/types";
import { DEFAULT_AUTH_CONFIG } from "../constants";
import { Chains } from "@moonup/moon-sdk";
import { supabase } from "@/supabase";
import {
  SupabaseAdapter,
  UserTokenDBAdapter,
} from "@/components/public/TokenManager";

=======
} from '@rainbow-me/rainbowkit/wallets';
import { createClient, Session, SupabaseClient } from '@supabase/supabase-js';
import { QueryClient } from '@tanstack/query-core';
import { QueryClientProvider, useQueryClient } from '@tanstack/react-query';
import { announceProvider, EIP1193Provider, Store } from 'mipd';
import { createConfig, custom, WagmiProvider } from 'wagmi';
import { mainnet, mode, optimism, polygon, sepolia } from 'wagmi/chains';
import '../index.css';

import { Chains } from '@moonup/moon-sdk';
import { createStore } from 'mipd';
import AuthModal from '../components/AuthModal/AuthModal';
import { DEFAULT_AUTH_CONFIG } from '../constants';
import { AuthModalConfig } from '../types';
>>>>>>> 05d8912e
const walletsRainbowkit = [
  injectedWallet,
  coinbaseWallet,
  rainbowWallet,
  walletConnectWallet,
  safeWallet,
];

const connectors = connectorsForWallets(
  [
    {
      groupName: 'Recommended',
      wallets: walletsRainbowkit,
    },
  ],
  {
    appName: 'My RainbowKit App',
    projectId: 'YOUR_PROJECT_ID',
  }
);
export type State = {
  moon: MoonSDK | null;
  dbAdapter: UserTokenDBAdapter;
  authConfig: AuthModalConfig;
  session: Session | null;
  supabase: SupabaseClient | null;
  wallets: string[];
  chains: Chains[];
  chain: Chains | null;
  ethers?: MoonProvider | null;
  loading: boolean;
  wallet?: string;
  chatOpen: boolean;
  transactionHistory: TransactionResult[];
  signOut: () => Promise<void>;
  createWallet: () => Promise<void>;
  listWallets: () => Promise<void>;
  setWallet: (wallet: string) => Promise<void>;
  store: Store;
  connect: (accessToken?: string, refreshToken?: string) => Promise<void>;
  disconnect: () => Promise<void>;
  // eslint-disable-next-line @typescript-eslint/no-explicit-any
  getUserSession: () => Promise<any>;
  connectEthers: () => Promise<void>;
  disconnectEthers: () => Promise<void>;
  // eslint-disable-next-line @typescript-eslint/no-explicit-any
  request: (args: any) => Promise<any>;
  listChains: () => Promise<void>;
  setChain: (chain: Chains) => Promise<void>;
  setChatOpen: (isOpen: boolean) => Promise<void>;
  addTransactionResult: (result: TransactionResult) => void;
};

type Action =
<<<<<<< HEAD
  | { type: "SET_MOON"; moon: MoonSDK }
  | { type: "SET_SESSION"; session: Session | null }
  | { type: "SET_SUPABASE"; supabase: SupabaseClient }
  | { type: "SET_WALLETS"; wallets: string[] }
  | { type: "SET_ETHERS"; ethers: MoonProvider | null }
  | { type: "SET_LOADING"; loading: boolean }
  | { type: "SET_WALLET"; wallet: string }
  | { type: "SET_CHAINS"; chains: Chains[] }
  | { type: "SET_CHAIN"; chain: Chains }
  | { type: "SET_CHAT_OPEN"; chatOpen: boolean }
  | { type: "SET_STORE"; store: Store }
  | { type: "ADD_TRANSACTION_RESULT"; result: TransactionResult }
  | { type: "CLEAR_TRANSACTION_HISTORY" }
  | {
      type: "LOAD_FROM_STORAGE";
      wallet: string | undefined;
      chain: Chains | null;
    };
=======
  | { type: 'SET_MOON'; moon: MoonSDK }
  | { type: 'SET_SESSION'; session: Session | null }
  | { type: 'SET_SUPABASE'; supabase: SupabaseClient }
  | { type: 'SET_WALLETS'; wallets: string[] }
  | { type: 'SET_ETHERS'; ethers: MoonProvider | null }
  | { type: 'SET_LOADING'; loading: boolean }
  | { type: 'SET_WALLET'; wallet: string }
  | { type: 'SET_CHAINS'; chains: Chains[] }
  | { type: 'SET_STORE'; store: Store };
>>>>>>> 05d8912e

// Define the reducer
function reducer(state: State, action: Action): State {
  switch (action.type) {
    case 'SET_MOON':
      return { ...state, moon: action.moon };
    case 'SET_SESSION':
      return { ...state, session: action.session };
    case 'SET_SUPABASE':
      return { ...state, supabase: action.supabase };
    case 'SET_WALLETS':
      return { ...state, wallets: action.wallets };
    case 'SET_ETHERS':
      return { ...state, ethers: action.ethers };
    case 'SET_LOADING':
      return { ...state, loading: action.loading };
    case 'SET_WALLET':
      return { ...state, wallet: action.wallet };
    case 'SET_STORE':
      return { ...state, store: action.store };
    case 'SET_CHAINS':
      return { ...state, chains: action.chains };
    case "SET_CHAIN":
      return { ...state, chain: action.chain };
    case "SET_CHAT_OPEN":
      return { ...state, chatOpen: action.chatOpen };
    case "ADD_TRANSACTION_RESULT":
      return {
        ...state,
        transactionHistory: [...state.transactionHistory, action.result],
      };
    case "CLEAR_TRANSACTION_HISTORY":
      return { ...state, transactionHistory: [] };
    case "LOAD_FROM_STORAGE":
      console.log("localStorage::LOAD_FROM_STORAGE", action);
      return {
        ...state,
        wallet: action.wallet || state.wallet,
        chain: action.chain || state.chain,
      };
    default:
      return state;
  }
}
<<<<<<< HEAD

=======
const supabase = createClient(
  'https://api.usemoon.ai',
  'eyJhbGciOiJIUzI1NiIsInR5cCI6IkpXVCJ9.ewogICJyb2xlIjogImFub24iLAogICJpc3MiOiAic3VwYWJhc2UiLAogICJpYXQiOiAxNzAzMTE2ODAwLAogICJleHAiOiAxODYwOTY5NjAwCn0.nA4p2oP7XNlo93VqnyOlwz_wy7pDXW3lUki1t_udpbA'
);
>>>>>>> 05d8912e
const moon = new MoonSDK({
  authInstance: supabase,
});
const provider = new MoonProvider({
  SDK: moon,
  chainId: 1,
  address: '0x',
});
window.moon = provider;

// Define the context
export const MoonSDKContext = createContext<State | undefined>(undefined);
// ...
const config = createConfig({
  chains: [mainnet, optimism, polygon, mode, sepolia],
  connectors: connectors,
  transports: {
    [mainnet.id]: custom(provider),
    [optimism.id]: custom(provider),
    [polygon.id]: custom(provider),
    [mode.id]: custom(provider),
    [sepolia.id]: custom(provider),
  },
});
declare global {
  interface Window {
    moon: MoonProvider;
  }
}

const store = createStore();

type MoonSDKProviderProps = {
  authConfig?: AuthModalConfig;
  children: ReactNode;
};

export const MoonSDKProvider: React.FC<MoonSDKProviderProps> = ({
  children,
  authConfig = DEFAULT_AUTH_CONFIG,
}) => {
  const [state, dispatch] = useReducer(reducer, {
    moon: moon,
    dbAdapter: new SupabaseAdapter(supabase),
    authConfig: authConfig,
    loading: true, // Add a loading state
    session: null,
    supabase: supabase,
    chatOpen: false,
    wallets: [],
    chains: [],
<<<<<<< HEAD
    chain: null,
    wallet: "",
=======
    wallet: '',
>>>>>>> 05d8912e
    ethers: provider,
    store: store,
    transactionHistory: [],
    connect: async (accessToken?: string, refreshToken?: string) => {
      if (state.moon) {
        await state.moon.connect(accessToken, refreshToken);
      }
    },
    disconnect: async () => {
      if (state.moon) {
        await state.moon.disconnect();
      }
    },
    // eslint-disable-next-line @typescript-eslint/no-explicit-any
    getUserSession: async (): Promise<any> => {
      if (state.supabase) {
        const { data, error } = await state.supabase.auth.getSession();
        return { data, error };
      }
    },
    connectEthers: async () => {
      if (state.ethers) {
        await state.ethers.connect();
      }
    },
    disconnectEthers: async () => {
      if (state.ethers) {
        await state.ethers.disconnect();
      }
    },
    // eslint-disable-next-line @typescript-eslint/no-explicit-any
    request: async (args: any): Promise<any> => {
      if (state.ethers) {
        return await state.ethers.request(args);
      }
      return null;
    },

    signOut: async () => {
      console.log('signOut');
      console.log('state', state);
      if (state.supabase) {
        const { error } = await state.supabase.auth.signOut();
        if (error) {
          console.error('An error occurred:', error);
        }
      }
    },
    createWallet: async () => {
      if (state.moon) {
        const wallet = await state.moon.createAccount();
        dispatch({ type: 'SET_WALLETS', wallets: [...state.wallets, wallet] });
      }
    },
    listWallets: async () => {
      console.log('accounts');
      console.log('state', state);
      const accounts = await state.moon?.listAccounts();
      console.log('accounts', accounts);
      dispatch({
        type: 'SET_WALLETS',
        wallets: [...state.wallets, ...(accounts || [])],
      });
    },
    setChatOpen: async (isOpen: boolean) => {
      dispatch({ type: "SET_CHAT_OPEN", chatOpen: isOpen });
    },
    setWallet: async (wallet: string) => {
      console.log('state', state);
      if (!state.moon) {
        return;
      }
      state.ethers?.updateConfig({
        SDK: state.moon,
        chainId: state.chain?.chain_id || 1,
        address: wallet,
      });
<<<<<<< HEAD
      dispatch({ type: "SET_WALLET", wallet });
      const session = (await state.getUserSession()).data.session;
      console.log("localStorage::state.session?.user", state, session);
      if (session?.user?.id) {
        console.log("localStorage::setWallet", wallet);
        localStorage.setItem(`moon_wallet_${session?.user?.id}`, wallet);
      }
    },
    listChains: async () => {
      console.log("getChains");
=======
      dispatch({ type: 'SET_WALLET', wallet });
    },
    getChains: async () => {
      console.log('getChains');
>>>>>>> 05d8912e
      const chains = await state.moon?.getChains();
      console.log('chains', chains);
      dispatch({
        type: 'SET_CHAINS',
        chains: [...state.chains, ...(chains || [])],
      });
    },
    setChain: async (chain: Chains) => {
      if (!state.moon || !chain?.chain_id) {
        return;
      }
      state.ethers?.updateConfig({
        SDK: state.moon,
        chainId: chain.chain_id,
        address: state.wallet,
      });
      dispatch({ type: "SET_CHAIN", chain });
      const session = (await state.getUserSession()).data.session;
      if (session?.user.id) {
        localStorage.setItem(
          `moon_chain_${session.user.id}`,
          JSON.stringify(chain)
        );
      }
    },
    addTransactionResult: (result: TransactionResult) => {
      dispatch({ type: "ADD_TRANSACTION_RESULT", result });
    },
  });

  useEffect(() => {
    const {
      data: { subscription },
    } = supabase.auth.onAuthStateChange((_event, session: Session | null) => {
      switch (_event) {
<<<<<<< HEAD
        case "INITIAL_SESSION":
        case "SIGNED_IN":
        case "TOKEN_REFRESHED":
          console.log("localStorage::SIGNED_IN", session);
          dispatch({ type: "SET_SESSION", session });
          if (session?.user.id) {
            const storedWallet = localStorage.getItem(
              `moon_wallet_${session.user.id}`
            );
            const storedChain = localStorage.getItem(
              `moon_chain_${session.user.id}`
            );
            console.log("localStorage::storedWallet", storedWallet);
            console.log("localStorage::storedChain", storedChain);
            dispatch({
              type: "LOAD_FROM_STORAGE",
              wallet: storedWallet || undefined,
              chain: storedChain ? JSON.parse(storedChain) : undefined,
            });
          }
          break;

        case "SIGNED_OUT":
          console.log("SIGNED_OUT");
          dispatch({ type: "SET_SESSION", session: null });
          dispatch({ type: "SET_WALLETS", wallets: [] });
          if (state.session?.user.id) {
            console.log("localStorage::clear wallet/chain");

            localStorage.removeItem(`moon_wallet_${state.session.user.id}`);
            localStorage.removeItem(`moon_chain_${state.session.user.id}`);
          }
=======
        case 'INITIAL_SESSION':
        case 'SIGNED_IN':
        case 'TOKEN_REFRESHED':
          console.log('SIGNED_IN');
          dispatch({ type: 'SET_SESSION', session });
          break;

        case 'SIGNED_OUT':
          console.log('SIGNED_OUT');
          dispatch({ type: 'SET_SESSION', session: null });
          dispatch({ type: 'SET_WALLETS', wallets: [] });
>>>>>>> 05d8912e
          break;
      }
    });
    announceProvider({
      info: {
        icon: 'data:image/svg+xml,<svg width="32px" height="32px" viewBox="0 0 32 32"/>',
        name: 'Moon',
        rdns: 'ai.usemoon',
        uuid: '00000000-0000-0000-0000-000000000000',
      },
      provider: provider as EIP1193Provider,
    });
    return () => {
      subscription.unsubscribe();
    };
  }, []);
  const queryClient = useQueryClient(new QueryClient());

  return (
    <MoonSDKContext.Provider value={state}>
      <WagmiProvider config={config}>
        <QueryClientProvider client={queryClient}>
          <AuthModal config={authConfig}>{children}</AuthModal>
        </QueryClientProvider>
      </WagmiProvider>
    </MoonSDKContext.Provider>
  );
};<|MERGE_RESOLUTION|>--- conflicted
+++ resolved
@@ -9,7 +9,6 @@
   rainbowWallet,
   safeWallet,
   walletConnectWallet,
-<<<<<<< HEAD
 } from "@rainbow-me/rainbowkit/wallets";
 import { Session, SupabaseClient } from "@supabase/supabase-js";
 import { QueryClientProvider, useQueryClient } from "@tanstack/react-query";
@@ -30,22 +29,6 @@
   UserTokenDBAdapter,
 } from "@/components/public/TokenManager";
 
-=======
-} from '@rainbow-me/rainbowkit/wallets';
-import { createClient, Session, SupabaseClient } from '@supabase/supabase-js';
-import { QueryClient } from '@tanstack/query-core';
-import { QueryClientProvider, useQueryClient } from '@tanstack/react-query';
-import { announceProvider, EIP1193Provider, Store } from 'mipd';
-import { createConfig, custom, WagmiProvider } from 'wagmi';
-import { mainnet, mode, optimism, polygon, sepolia } from 'wagmi/chains';
-import '../index.css';
-
-import { Chains } from '@moonup/moon-sdk';
-import { createStore } from 'mipd';
-import AuthModal from '../components/AuthModal/AuthModal';
-import { DEFAULT_AUTH_CONFIG } from '../constants';
-import { AuthModalConfig } from '../types';
->>>>>>> 05d8912e
 const walletsRainbowkit = [
   injectedWallet,
   coinbaseWallet,
@@ -100,7 +83,6 @@
 };
 
 type Action =
-<<<<<<< HEAD
   | { type: "SET_MOON"; moon: MoonSDK }
   | { type: "SET_SESSION"; session: Session | null }
   | { type: "SET_SUPABASE"; supabase: SupabaseClient }
@@ -119,17 +101,6 @@
       wallet: string | undefined;
       chain: Chains | null;
     };
-=======
-  | { type: 'SET_MOON'; moon: MoonSDK }
-  | { type: 'SET_SESSION'; session: Session | null }
-  | { type: 'SET_SUPABASE'; supabase: SupabaseClient }
-  | { type: 'SET_WALLETS'; wallets: string[] }
-  | { type: 'SET_ETHERS'; ethers: MoonProvider | null }
-  | { type: 'SET_LOADING'; loading: boolean }
-  | { type: 'SET_WALLET'; wallet: string }
-  | { type: 'SET_CHAINS'; chains: Chains[] }
-  | { type: 'SET_STORE'; store: Store };
->>>>>>> 05d8912e
 
 // Define the reducer
 function reducer(state: State, action: Action): State {
@@ -174,14 +145,7 @@
       return state;
   }
 }
-<<<<<<< HEAD
-
-=======
-const supabase = createClient(
-  'https://api.usemoon.ai',
-  'eyJhbGciOiJIUzI1NiIsInR5cCI6IkpXVCJ9.ewogICJyb2xlIjogImFub24iLAogICJpc3MiOiAic3VwYWJhc2UiLAogICJpYXQiOiAxNzAzMTE2ODAwLAogICJleHAiOiAxODYwOTY5NjAwCn0.nA4p2oP7XNlo93VqnyOlwz_wy7pDXW3lUki1t_udpbA'
-);
->>>>>>> 05d8912e
+
 const moon = new MoonSDK({
   authInstance: supabase,
 });
@@ -233,12 +197,8 @@
     chatOpen: false,
     wallets: [],
     chains: [],
-<<<<<<< HEAD
     chain: null,
     wallet: "",
-=======
-    wallet: '',
->>>>>>> 05d8912e
     ethers: provider,
     store: store,
     transactionHistory: [],
@@ -316,7 +276,6 @@
         chainId: state.chain?.chain_id || 1,
         address: wallet,
       });
-<<<<<<< HEAD
       dispatch({ type: "SET_WALLET", wallet });
       const session = (await state.getUserSession()).data.session;
       console.log("localStorage::state.session?.user", state, session);
@@ -327,12 +286,6 @@
     },
     listChains: async () => {
       console.log("getChains");
-=======
-      dispatch({ type: 'SET_WALLET', wallet });
-    },
-    getChains: async () => {
-      console.log('getChains');
->>>>>>> 05d8912e
       const chains = await state.moon?.getChains();
       console.log('chains', chains);
       dispatch({
@@ -368,7 +321,6 @@
       data: { subscription },
     } = supabase.auth.onAuthStateChange((_event, session: Session | null) => {
       switch (_event) {
-<<<<<<< HEAD
         case "INITIAL_SESSION":
         case "SIGNED_IN":
         case "TOKEN_REFRESHED":
@@ -401,19 +353,6 @@
             localStorage.removeItem(`moon_wallet_${state.session.user.id}`);
             localStorage.removeItem(`moon_chain_${state.session.user.id}`);
           }
-=======
-        case 'INITIAL_SESSION':
-        case 'SIGNED_IN':
-        case 'TOKEN_REFRESHED':
-          console.log('SIGNED_IN');
-          dispatch({ type: 'SET_SESSION', session });
-          break;
-
-        case 'SIGNED_OUT':
-          console.log('SIGNED_OUT');
-          dispatch({ type: 'SET_SESSION', session: null });
-          dispatch({ type: 'SET_WALLETS', wallets: [] });
->>>>>>> 05d8912e
           break;
       }
     });
